--- conflicted
+++ resolved
@@ -103,14 +103,6 @@
 > The access to SD3 requires agreeing to its terms and conditions at [HuggingFace model page](https://huggingface.co/stabilityai/stable-diffusion-3-medium),
 > and then authenticating using your HF token via `huggingface-cli login`.
 
-<<<<<<< HEAD
-This model can also be quantized with some ops running in FP8 precision. Before quantization, run stats collection using measure mode by setting
-runtime variable `QUANT_CONFIG=quantization/stable-diffusion-3/measure_config.json` and `--quant_mode measure`. After stats collection, you can run
-SD3 in quantization mode by setting runtime variable `QUANT_CONFIG=quantization/stable-diffusion-3/quantize_config.json` and `--quant_mode quantize`.
-
-To run Stable Diffusion 3.5 Large, use `--model_name_or_path stabilityai/stable-diffusion-3.5-large` in the input.
-
-=======
 This model can also be quantized with some ops running in FP8 precision. Before quantization, run stats collection once using measure mode by setting
 runtime variable `QUANT_CONFIG=quantization/stable-diffusion-3/measure_config.json` and `--quant_mode measure`. After stats collection, you can run
 SD3 in quantization mode by setting runtime variable `QUANT_CONFIG=quantization/stable-diffusion-3/quantize_config.json` and `--quant_mode quantize`.
@@ -121,7 +113,6 @@
 
 To run Stable Diffusion 3.5 Large, use `--model_name_or_path stabilityai/stable-diffusion-3.5-large` in the input.
 
->>>>>>> 9f0cbb10
 ### FLUX
 
 FLUX.1 was introduced by Black Forest Labs [here](https://blackforestlabs.ai/announcing-black-forest-labs/).
@@ -148,11 +139,6 @@
 > The access to FLUX.1-dev model requires agreeing to its terms and conditions at [HuggingFace model page](https://huggingface.co/black-forest-labs/FLUX.1-dev),
 > and then authenticating using your HF token via `huggingface-cli login`.
 
-<<<<<<< HEAD
-This model can also be quantized with some ops running in FP8 precision. Before quantization, run stats collection using measure mode by setting
-runtime variable `QUANT_CONFIG=quantization/flux/measure_config.json` and `--quant_mode measure`. After stats collection, you can run
-FLUX in quantization mode by setting runtime variable `QUANT_CONFIG=quantization/flux/quantize_config.json` and `--quant_mode quantize`.
-=======
 This model can also be quantized with some ops running in FP8 precision. Before quantization, run stats collection once using measure mode by setting
 runtime variable `QUANT_CONFIG=quantization/flux/measure_config.json` and `--quant_mode measure`. After stats collection, you can run
 FLUX in quantization mode by setting runtime variable `QUANT_CONFIG=quantization/flux/quantize_config.json` and `--quant_mode quantize`.
@@ -160,7 +146,6 @@
 > [!NOTE]
 > If you are running Flux Gaudi pipeline as a service, run quantization mode only once and pipeline in memory will be quantized to use FP8 precision.
 > Running quantization mode multiple times on the same pipeline object may cause errors.
->>>>>>> 9f0cbb10
 
 To run with FLUX.1-schnell model, a distilled version of FLUX.1 (which is not gated), use `--model_name_or_path black-forest-labs/FLUX.1-schnell`.
 
@@ -353,18 +338,10 @@
 Stable Video Diffusion (SVD) was unveiled in [Stable Video Diffusion Announcement](https://stability.ai/news/stable-video-diffusion-open-ai-video-model)
 by the Stability AI team. Stable Video Diffusion XT version (SVD-XT) is tuned to generate 25 frames of video from a single image.
 
-<<<<<<< HEAD
-## Image-to-Video Generation
-=======
->>>>>>> 9f0cbb10
 
 # CogvideoX Examples
 
-<<<<<<< HEAD
-Here is how to generate video with one image prompt:
-=======
 CogVideoX is an open-source version of the video generation model originating from QingYing, unveiled in https://huggingface.co/THUDM/CogVideoX-5b.
->>>>>>> 9f0cbb10
 
 ```bash
 python text_to_video_generation.py \
@@ -380,11 +357,6 @@
     --dtype bf16
 ```
 
-<<<<<<< HEAD
-> [!NOTE]
-> For improved performance of the image-to-video pipeline on Gaudi, it is recommended to set the following env variable: `PT_HPU_MAX_COMPOUND_OP_SIZE=1`.
-
-=======
 
 ## Image-to-Video Generation
 
@@ -410,7 +382,6 @@
 > [!NOTE]
 > For improved performance of the image-to-video pipeline on Gaudi, it is recommended to set the following env variable: `PT_HPU_MAX_COMPOUND_OP_SIZE=1`.
 
->>>>>>> 9f0cbb10
 You can pass multiple image prompts strings separated via space, i.e.
 `--image_path "https://huggingface.co/datasets/huggingface/documentation-images/resolve/main/diffusers/svd/rocket.png" "https://huggingface.co/datasets/huggingface/documentation-images/resolve/main/diffusers/cat.png"`.
 
