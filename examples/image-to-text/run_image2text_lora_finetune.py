--- conflicted
+++ resolved
@@ -55,11 +55,7 @@
 logger = logging.getLogger(__name__)
 
 # Will error if the minimal version of Optimum Habana is not installed. Remove at your own risks.
-<<<<<<< HEAD
-check_optimum_habana_min_version("1.16.0.dev0")
-=======
 check_optimum_habana_min_version("1.18.0.dev0")
->>>>>>> 9f0cbb10
 
 
 def normalized_levenshtein(s1, s2):
