#  Copyright 2022 The HuggingFace Team. All rights reserved.
#
#  Licensed under the Apache License, Version 2.0 (the "License");
#  you may not use this file except in compliance with the License.
#  You may obtain a copy of the License at
#
#      http://www.apache.org/licenses/LICENSE-2.0
#
#  Unless required by applicable law or agreed to in writing, software
#  distributed under the License is distributed on an "AS IS" BASIS,
#  WITHOUT WARRANTIES OR CONDITIONS OF ANY KIND, either express or implied.
#  See the License for the specific language governing permissions and
#  limitations under the License.
SHELL := /bin/bash
CURRENT_DIR = $(shell pwd)
DEFAULT_CLONE_URL := https://github.com/huggingface/optimum-habana.git
# If CLONE_URL is empty, revert to DEFAULT_CLONE_URL
REAL_CLONE_URL = $(if $(CLONE_URL),$(CLONE_URL),$(DEFAULT_CLONE_URL))

export PT_HPU_LAZY_MODE=1
# will be removed when lazy is disabled

.PHONY:	style test

# Run code quality checks
style_check: clean
	pip install -U pip ruff
	ruff check . setup.py
	ruff format --check . setup.py

style: clean
	pip install -U pip ruff
	ruff check . setup.py --fix
	ruff format . setup.py

# Run unit and integration tests
fast_tests:
	python -m pip install .[tests]
	python -m pytest tests/test_gaudi_configuration.py tests/test_trainer_distributed.py tests/test_trainer.py tests/test_trainer_seq2seq.py
# TODO enable when CI has more servers
#	python -m pytest test_functional_text_generation_example.py

# Run unit and integration tests related to Diffusers
fast_tests_diffusers:
	python -m pip install .[tests]
	python -m pip install -r examples/stable-diffusion/requirements.txt
	PT_HPU_LAZY_MODE=1 python -m pytest tests/test_diffusers.py

# Run single-card non-regression tests on image classification models
fast_tests_image_classifications:
	pip install timm
	python -m pip install .[tests]
	python -m pytest tests/test_image_classification.py

# Run unit and integration tests related to Image segmentation
fast_tests_image_segmentation:
	python -m pip install .[tests]
	python -m pytest tests/test_image_segmentation.py

# Run unit and integration tests related to text feature extraction
fast_tests_feature_extraction:
	python -m pip install .[tests]
	python -m pytest tests/test_feature_extraction.py

# Run unit and integration tests related to VideoMAE
fast_test_videomae:
	python -m pip install .[tests]
	python -m pytest tests/test_video_mae.py

# Run unit and integration tests related to Image segmentation
fast_tests_object_detection:
	python -m pip install .[tests]
	python -m pytest tests/test_object_detection.py

# Run integration tests related to table transformers
fast_tests_table_transformers:
	python -m pip install .[tests]
	python -m pytest tests/test_table_transformer.py

# Run non-performance regressions
slow_tests_custom_file_input: test_installs
	python -m pip install -r examples/language-modeling/requirements.txt
	python -m pytest tests/test_custom_file_input.py

# Run single-card non-regression tests
slow_tests_1x: test_installs
	@status1=0; status2=0; status3=0; \
	python -m pytest tests/test_examples.py -v -s -k "single_card" || status1=$$?; \
	python -m pip install peft==0.12.0 \
	python -m pytest tests/test_peft_inference.py || status2=$$?; \
	python -m pytest tests/test_pipeline.py || status3=$$?; \
	exit $$((status1 + status2 + status3))

# Run multi-card non-regression tests
slow_tests_8x: test_installs
	DATA_CACHE=$(DATA_CACHE) python -m pytest tests/test_examples.py -v -s -k "multi_card"

# Run DeepSpeed non-regression tests
slow_tests_deepspeed: test_installs
	python -m pip install git+https://github.com/HabanaAI/DeepSpeed.git@1.20.0
	python -m pytest tests/test_examples.py -v -s -k "deepspeed"

slow_tests_diffusers: test_installs
	@status1=0; status2=0; status3=0; status4=0; status5=0; \
	python -m pip install -r examples/stable-diffusion/requirements.txt \
	python -m pytest tests/test_diffusers.py -v -s -k "textual_inversion" || status1=$$?; \
<<<<<<< HEAD
	python -m pip install peft==0.12.0 \
	python -m pytest tests/test_diffusers.py -v -s -k "test_train_text_to_image_" || status2=$$?; \
	python -m pytest tests/test_diffusers.py -v -s -k "test_train_controlnet" || status3=$$?; \
	python -m pytest tests/test_diffusers.py -v -s -k "test_deterministic_image_generation" || status4=$$?; \
	python -m pytest tests/test_diffusers.py -v -s -k "test_no_" || status5=$$?; \
=======
	python -m pip install peft==0.7.0 \
	PT_HPU_LAZY_MODE=1 python -m pytest tests/test_diffusers.py -v -s -k "test_train_text_to_image_" || status2=$$?; \
	PT_HPU_LAZY_MODE=1 python -m pytest tests/test_diffusers.py -v -s -k "test_train_controlnet" || status3=$$?; \
	PT_HPU_LAZY_MODE=1 python -m pytest tests/test_diffusers.py -v -s -k "test_deterministic_image_generation" || status4=$$?; \
	PT_HPU_LAZY_MODE=1 python -m pytest tests/test_diffusers.py -v -s -k "test_no_" || status5=$$?; \
>>>>>>> 9f7a6da6
	exit $$((status1 + status2 + status3 + status4 + status5))

# Run all text-generation non-regression tests
slow_tests_text_generation_example: test_installs
	python -m pip install -r examples/text-generation/requirements_awq.txt
	BUILD_CUDA_EXT=0 python -m pip install -vvv --no-build-isolation git+https://github.com/HabanaAI/AutoGPTQ.git
	python -m pip install git+https://github.com/HabanaAI/DeepSpeed.git@1.20.0
	python -m pip install tiktoken blobfile
	python -m pytest tests/test_text_generation_example.py tests/test_encoder_decoder.py -v -s --token $(TOKEN)

# Run subset of text-generation non-regression tests that require 1 Gaudi card
slow_tests_text_generation_example_1x: test_installs
	python -m pip install -r examples/text-generation/requirements_awq.txt
	BUILD_CUDA_EXT=0 python -m pip install -vvv --no-build-isolation git+https://github.com/HabanaAI/AutoGPTQ.git
	python -m pytest tests/test_text_generation_example.py tests/test_encoder_decoder.py -m "(not x2) and (not x4) and (not x8)" -v -s --token $(TOKEN)

# Run subset of text-generation non-regression tests that require 2 Gaudi cards
slow_tests_text_generation_example_2x: test_installs
	python -m pip install git+https://github.com/HabanaAI/DeepSpeed.git@1.20.0
	python -m pytest tests/test_text_generation_example.py -m x2 -v -s --token $(TOKEN)

# Run subset of text-generation non-regression tests that require 4 Gaudi cards
slow_tests_text_generation_example_4x: test_installs
	python -m pip install git+https://github.com/HabanaAI/DeepSpeed.git@1.20.0
	python -m pytest tests/test_text_generation_example.py -m x4 -v -s --token $(TOKEN)

# Run subset of text-generation non-regression tests that require 8 Gaudi cards
slow_tests_text_generation_example_8x: test_installs
	python -m pip install git+https://github.com/HabanaAI/DeepSpeed.git@1.20.0
	python -m pytest tests/test_text_generation_example.py -m x8 -v -s --token $(TOKEN)

# Run image-to-text non-regression tests
slow_tests_image_to_text_example: test_installs
	python -m pytest tests/test_image_to_text_example.py -v -s --token $(TOKEN)

slow_tests_image_to_text_example_1x: test_installs
	python -m pytest tests/test_image_to_text_example.py -m "not x8" -v -s --token $(TOKEN)

slow_tests_image_to_text_example_8x: test_installs
	python -m pytest tests/test_image_to_text_example.py -m x8 -v -s --token $(TOKEN)

# Run visual question answering tests
slow_tests_openclip_vqa_example: test_installs
	python -m pip install -r examples/visual-question-answering/openclip_requirements.txt
	python -m pytest tests/test_openclip_vqa.py

# Run video comprehension tests
slow_tests_video_llava_example: test_installs
	python -m pip install -r examples/video-comprehension/requirements.txt
	python -m pytest tests/test_video_llava.py

slow_tests_fsdp: test_installs
	python -m pytest tests/test_fsdp_examples.py -v -s --token $(TOKEN)

slow_tests_trl: test_installs
	python -m pip install trl==0.9.6
	python -m pip install peft==0.12.0
	python -m pytest tests/test_trl.py -v -s -k "test_calculate_loss"

slow_tests_object_segmentation: test_installs
	python -m pytest tests/test_object_segmentation.py

# Check if examples are up to date with the Transformers library
example_diff_tests: test_installs
	python -m pytest tests/test_examples_match_transformers.py

# Utilities to release to PyPi
build_dist_install_tools:
	python -m pip install build
	python -m pip install twine

build_dist:
	rm -fr build
	rm -fr dist
	python -m build

pypi_upload: build_dist
	python -m twine upload dist/*

build_doc_docker_image:
	docker build -t doc_maker --build-arg commit_sha=$(COMMIT_SHA_SUBPACKAGE) --build-arg clone_url=$(REAL_CLONE_URL) ./docs

doc: build_doc_docker_image
	@test -n "$(BUILD_DIR)" || (echo "BUILD_DIR is empty." ; exit 1)
	@test -n "$(VERSION)" || (echo "VERSION is empty." ; exit 1)
	docker run -v $(CURRENT_DIR):/doc_folder --workdir=/doc_folder doc_maker \
	doc-builder build optimum.habana /optimum-habana/docs/source/ \
		--repo_name optimum-habana \
		--build_dir $(BUILD_DIR) \
		--version $(VERSION) \
		--version_tag_suffix "" \
		--html \
		--clean

clean:
	find . -name "habana_log.livealloc.log_*" -type f -delete
	find . -name "hl-smi_log*" -type f -delete
	find . -name .lock -type f -delete
	find . -name .graph_dumps -type d -exec rm -r {} +
	find . -name save-hpu.pdb -type f -delete
	find . -name checkpoints.json -type f -delete
	find . -name hpu_profile -type d -exec rm -r {} +
	rm -rf regression/
	rm -rf tmp_trainer/
	rm -rf test/
	rm -rf build/
	rm -rf dist/
	rm -rf optimum_habana.egg-info/

test_installs:
	python -m pip install .[tests]<|MERGE_RESOLUTION|>--- conflicted
+++ resolved
@@ -104,19 +104,11 @@
 	@status1=0; status2=0; status3=0; status4=0; status5=0; \
 	python -m pip install -r examples/stable-diffusion/requirements.txt \
 	python -m pytest tests/test_diffusers.py -v -s -k "textual_inversion" || status1=$$?; \
-<<<<<<< HEAD
 	python -m pip install peft==0.12.0 \
-	python -m pytest tests/test_diffusers.py -v -s -k "test_train_text_to_image_" || status2=$$?; \
-	python -m pytest tests/test_diffusers.py -v -s -k "test_train_controlnet" || status3=$$?; \
-	python -m pytest tests/test_diffusers.py -v -s -k "test_deterministic_image_generation" || status4=$$?; \
-	python -m pytest tests/test_diffusers.py -v -s -k "test_no_" || status5=$$?; \
-=======
-	python -m pip install peft==0.7.0 \
 	PT_HPU_LAZY_MODE=1 python -m pytest tests/test_diffusers.py -v -s -k "test_train_text_to_image_" || status2=$$?; \
 	PT_HPU_LAZY_MODE=1 python -m pytest tests/test_diffusers.py -v -s -k "test_train_controlnet" || status3=$$?; \
 	PT_HPU_LAZY_MODE=1 python -m pytest tests/test_diffusers.py -v -s -k "test_deterministic_image_generation" || status4=$$?; \
 	PT_HPU_LAZY_MODE=1 python -m pytest tests/test_diffusers.py -v -s -k "test_no_" || status5=$$?; \
->>>>>>> 9f7a6da6
 	exit $$((status1 + status2 + status3 + status4 + status5))
 
 # Run all text-generation non-regression tests
