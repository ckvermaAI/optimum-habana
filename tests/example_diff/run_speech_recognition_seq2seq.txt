--- conflicted
+++ resolved
@@ -1,6 +1,6 @@
 31,32d30
 < from datasets import DatasetDict, load_dataset
-< 
+<
 33a32
 > from datasets import DatasetDict, load_dataset
 41,43d39
@@ -10,27 +10,21 @@
 48a45,55
 > from optimum.habana import GaudiConfig, GaudiSeq2SeqTrainer, GaudiSeq2SeqTrainingArguments
 > from optimum.habana.utils import set_seed
-> 
-> 
+>
+>
 > try:
 >     from optimum.habana.utils import check_optimum_habana_min_version
 > except ImportError:
-> 
+>
 >     def check_optimum_habana_min_version(*a, **b):
 >         return ()
-> 
+>
 51c58,59
 < check_min_version("4.42.0.dev0")
 ---
-<<<<<<< HEAD
 > check_min_version("4.40.0")
 > check_optimum_habana_min_version("1.11.0")
 237a246,249
-=======
-> check_min_version("4.38.0")
-> check_optimum_habana_min_version("1.10.0")
-230a239,242
->>>>>>> 6be3e99e
 >     label_features_max_length: int = field(
 >         default=None,
 >         metadata={"help": "Max length for padding label features."},
@@ -55,7 +49,7 @@
 >         cache_dir=model_args.cache_dir,
 >         token=data_args.token,
 >     )
-> 
+>
 310a334
 >     mixed_precision = training_args.bf16 or gaudi_config.use_torch_autocast
 312,313c336,338
