--- conflicted
+++ resolved
@@ -137,19 +137,16 @@
     gaudi_SpeechT5DecoderLayer_forward,
     gaudi_SpeechT5SpeechDecoderPrenet_forward,
 )
-<<<<<<< HEAD
 from .starcoder2 import (
     GaudiStarcoder2DecoderLayer,
     GaudiStarcoder2ForCausalLM,
     gaudi_starcoder2_attention_forward,
     gaudi_starcoder2_model_forward,
-=======
 from .stablelm import (
     GaudiStableLmForCausalLM,
     gaudi_stablelm_attention_forward,
     gaudi_stablelm_decoder_layer_forward,
     gaudi_stablelm_model_forward,
->>>>>>> 4e15cd40
 )
 from .swin import gaudi_swin_get_attn_mask
 from .t5 import (
