--- conflicted
+++ resolved
@@ -1,5 +1,4 @@
 from .albert import gaudi_albert_forward
-<<<<<<< HEAD
 from .bloom import (
     GaudiBloomForCausalLM,
     GaudiBloomMLP,
@@ -7,9 +6,7 @@
     gaudi_bloom_attention_forward,
     gaudi_bloom_block_forward,
 )
-=======
 from .gpt2 import GaudiGPT2Attention
->>>>>>> 6e2c1bba
 from .modeling_all_models import gaudi_get_extended_attention_mask, gaudi_invert_attention_mask
 from .vit import gaudi_vit_self_attention_forward
 from .wav2vec2 import (
