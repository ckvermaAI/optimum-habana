import math
from typing import List, Optional, Tuple, Union

import torch
from torch import nn
from torch.nn import CrossEntropyLoss
from transformers.cache_utils import Cache, DynamicCache
from transformers.modeling_outputs import BaseModelOutputWithPast, CausalLMOutputWithPast
from transformers.models.persimmon.configuration_persimmon import PersimmonConfig
from transformers.models.persimmon.modeling_persimmon import (
    PersimmonAttention,
    PersimmonDecoderLayer,
    PersimmonForCausalLM,
    apply_rotary_pos_emb,
)
from transformers.utils import logging

from ...modeling_attn_mask_utils import (
    _gaudi_prepare_4d_causal_attention_mask,
)
from ...modeling_rope_utils import GaudiRotaryEmbedding


logger = logging.get_logger(__name__)


class GaudiPersimmonAttention(PersimmonAttention):
    """Multi-headed attention from 'Attention Is All You Need' paper"""

    def __init__(self, config: PersimmonConfig, layer_idx: Optional[int] = None):
        super().__init__(config, layer_idx)
        self.rotary_emb = GaudiRotaryEmbedding(config=self.config)

    def forward(
        self,
        hidden_states: torch.Tensor,
        attention_mask: Optional[torch.Tensor] = None,
        position_ids: Optional[torch.LongTensor] = None,
        past_key_value: Optional[Cache] = None,
        output_attentions: bool = False,
        use_cache: bool = False,
        cache_position: Optional[torch.LongTensor] = None,
        token_idx: Optional[torch.Tensor] = None,
    ) -> Tuple[torch.Tensor, Optional[torch.Tensor], Optional[Tuple[torch.Tensor]]]:
        """
        Copied from PersimmonAttention.forward: https://github.com/huggingface/transformers/blob/v4.38.2/src/transformers/models/persimmon/modeling_persimmon.py
        The only differences are:
        - add new args token_idx
        - optimize KV cache
        """
        bsz, q_len, _ = hidden_states.size()

        # [batch_size, seq_length, 3 x hidden_size]
        fused_qkv = self.query_key_value(hidden_states)

        # 3 x [batch_size, seq_length, num_heads, head_dim]
        (query_states, key_states, value_states) = self._split_heads(fused_qkv)

        if self.qk_layernorm:
            query_states = self.q_layernorm(query_states)
            key_states = self.k_layernorm(key_states)

        # [batch_size, num_heads, seq_length, head_dim] -> [batch_size, seq_length, num_heads, head_dim]
        query_states = query_states.transpose(1, 2)
        value_states = value_states.transpose(1, 2)
        key_states = key_states.transpose(1, 2)

        kv_seq_len = key_states.shape[-2]
        if past_key_value is not None:
            if self.layer_idx is None:
                raise ValueError(
                    f"The cache structure has changed since version v4.36. If you are using {self.__class__.__name__} "
                    "for auto-regressive decoding with k/v caching, please make sure to initialize the attention class "
                    "with a layer index."
                )
            if token_idx is not None and past_key_value.get_usable_length(kv_seq_len, self.layer_idx) > 0:
                # When token_idx is used, static seq len = (input token len + max output token len)
                kv_seq_len = past_key_value.get_usable_length(kv_seq_len, self.layer_idx)
            else:
                kv_seq_len += past_key_value.get_usable_length(kv_seq_len, self.layer_idx)
        cos, sin = self.rotary_emb(value_states, seq_len=kv_seq_len)

        # Partial rotary embedding
        query_rot, query_pass = (
            query_states[..., : self.rotary_ndims],
            query_states[..., self.rotary_ndims :],
        )
        key_rot, key_pass = (
            key_states[..., : self.rotary_ndims],
            key_states[..., self.rotary_ndims :],
        )
        # [batch_size, seq_length, num_heads, head_dim // config.partial_rotary_factor]
        query_rot, key_rot = apply_rotary_pos_emb(query_rot, key_rot, cos[position_ids], sin[position_ids])

        # [batch_size, seq_length, num_heads, head_dim]
        query_states = torch.cat((query_rot, query_pass), dim=-1)
        key_states = torch.cat((key_rot, key_pass), dim=-1)

        if past_key_value is not None:
            if token_idx is not None:
                if 0 <= self.layer_idx < len(past_key_value.key_cache):
                    past_key_value.key_cache[self.layer_idx].index_copy_(2, token_idx - 1, key_states)
                    past_key_value.value_cache[self.layer_idx].index_copy_(2, token_idx - 1, value_states)
                    key_states = past_key_value.key_cache[self.layer_idx]
                    value_states = past_key_value.value_cache[self.layer_idx]
                else:
                    past_key_value.key_cache.append(key_states)
                    past_key_value.value_cache.append(value_states)
            else:
                # Specific to RoPE models with partial rotation
                cache_kwargs = {
                    "sin": sin,
                    "cos": cos,
                    "partial_rotation_size": self.rotary_ndims,
                    "cache_position": cache_position,
                }
                key_states, value_states = past_key_value.update(
                    key_states, value_states, self.layer_idx, cache_kwargs
                )

        attn_weights = torch.matmul(query_states, key_states.transpose(2, 3)) / math.sqrt(self.head_dim)

        if attn_weights.size() != (bsz, self.num_heads, q_len, kv_seq_len):
            raise ValueError(
                f"Attention weights should be of size {(bsz, self.num_heads, q_len, kv_seq_len)}, but is"
                f" {attn_weights.size()}"
            )

<<<<<<< HEAD
    # Partial rotary embedding
    query_rot, query_pass = (
        query_states[..., : self.rotary_ndims],
        query_states[..., self.rotary_ndims :],
    )
    key_rot, key_pass = (
        key_states[..., : self.rotary_ndims],
        key_states[..., self.rotary_ndims :],
    )
    # [batch_size, seq_length, num_heads, head_dim // config.partial_rotary_factor]
    query_rot, key_rot = apply_rotary_pos_emb(query_rot, key_rot, cos, sin, position_ids)

    # [batch_size, seq_length, num_heads, head_dim]
    query_states = torch.cat((query_rot, query_pass), dim=-1)
    key_states = torch.cat((key_rot, key_pass), dim=-1)

    if past_key_value is not None:
        if token_idx is not None:
            if 0 <= self.layer_idx < len(past_key_value.key_cache):
                past_key_value.key_cache[self.layer_idx].index_copy_(2, token_idx - 1, key_states)
                past_key_value.value_cache[self.layer_idx].index_copy_(2, token_idx - 1, value_states)
                key_states = past_key_value.key_cache[self.layer_idx]
                value_states = past_key_value.value_cache[self.layer_idx]
            else:
                past_key_value.key_cache.append(key_states)
                past_key_value.value_cache.append(value_states)
        else:
            # Specific to RoPE models with partial rotation
            cache_kwargs = {
                "sin": sin,
                "cos": cos,
                "partial_rotation_size": self.rotary_ndims,
                "cache_position": cache_position,
            }
            key_states, value_states = past_key_value.update(key_states, value_states, self.layer_idx, cache_kwargs)
=======
        if attention_mask is not None:  # no matter the length, we just slice it
            causal_mask = attention_mask[:, :, :, : key_states.shape[-2]]
            attn_weights = attn_weights + causal_mask
>>>>>>> f48dda82

        # upcast attention to fp32
        attn_weights = nn.functional.softmax(attn_weights, dtype=torch.float32, dim=-1).to(query_states.dtype)
        attn_weights = self.attention_dropout(attn_weights)

        attn_output = torch.matmul(attn_weights, value_states)

        if attn_output.size() != (bsz, self.num_heads, q_len, self.head_dim):
            raise ValueError(
                f"`attn_output` should be of size {(bsz, self.num_heads, q_len, self.head_dim)}, but is"
                f" {attn_output.size()}"
            )

        attn_output = attn_output.transpose(1, 2).contiguous()
        attn_output = attn_output.reshape(bsz, q_len, self.hidden_size)

        attn_output = self.dense(attn_output)

        if not output_attentions:
            attn_weights = None

        return attn_output, attn_weights, past_key_value


class GaudiPersimmonDecoderLayer(PersimmonDecoderLayer):
    def __init__(self, config: PersimmonConfig, layer_idx: int):
        super().__init__(config, layer_idx)
        self.self_attn = GaudiPersimmonAttention(config=config, layer_idx=layer_idx)

    def forward(
        self,
        hidden_states: torch.Tensor,
        attention_mask: Optional[torch.Tensor] = None,
        position_ids: Optional[torch.LongTensor] = None,
        past_key_value: Optional[Tuple[torch.Tensor]] = None,
        output_attentions: Optional[bool] = False,
        use_cache: Optional[bool] = False,
        cache_position: Optional[torch.LongTensor] = None,
        token_idx: Optional[torch.Tensor] = None,
    ) -> Tuple[torch.FloatTensor, Optional[Tuple[torch.FloatTensor, torch.FloatTensor]]]:
        """
        Copied from PersimmonDecoderLayer.forward: https://github.com/huggingface/transformers/blob/v4.38.2/src/transformers/models/persimmon/modeling_persimmon.py
        The only differences are:
        - add new args token_idx
        """
        residual = hidden_states

        hidden_states = self.input_layernorm(hidden_states)

        # Self Attention
        hidden_states, self_attn_weights, present_key_value = self.self_attn(
            hidden_states=hidden_states,
            attention_mask=attention_mask,
            position_ids=position_ids,
            past_key_value=past_key_value,
            output_attentions=output_attentions,
            use_cache=use_cache,
            cache_position=cache_position,
            token_idx=token_idx,
        )
        hidden_states = residual + hidden_states

        # Fully Connected
        residual = hidden_states
        hidden_states = self.post_attention_layernorm(hidden_states)
        hidden_states = self.mlp(hidden_states)

        hidden_states = self.dropout(hidden_states)
        hidden_states = hidden_states + residual

        outputs = (hidden_states,)

        if output_attentions:
            outputs += (self_attn_weights,)

        if use_cache:
            outputs += (present_key_value,)

        return outputs


def gaudi_persimmon_model_forward(
    self,
    input_ids: torch.LongTensor = None,
    attention_mask: Optional[torch.Tensor] = None,
    position_ids: Optional[torch.LongTensor] = None,
    past_key_values: Optional[List[torch.FloatTensor]] = None,
    inputs_embeds: Optional[torch.FloatTensor] = None,
    use_cache: Optional[bool] = None,
    output_attentions: Optional[bool] = None,
    output_hidden_states: Optional[bool] = None,
    return_dict: Optional[bool] = None,
    cache_position: Optional[torch.LongTensor] = None,
    token_idx: Optional[torch.Tensor] = None,
) -> Union[Tuple, BaseModelOutputWithPast]:
    """
    Copied from PersimmonModel.forward: https://github.com/huggingface/transformers/blob/v4.38.2/src/transformers/models/persimmon/modeling_persimmon.py
    The only differences are:
    - add new args token_idx
    - replace _prepare_4d_causal_attention_mask with _gaudi_prepare_4d_causal_attention_mask
    """

    output_attentions = output_attentions if output_attentions is not None else self.config.output_attentions
    output_hidden_states = (
        output_hidden_states if output_hidden_states is not None else self.config.output_hidden_states
    )
    use_cache = use_cache if use_cache is not None else self.config.use_cache

    return_dict = return_dict if return_dict is not None else self.config.use_return_dict

    # retrieve input_ids and inputs_embeds
    if input_ids is not None and inputs_embeds is not None:
        raise ValueError("You cannot specify both decoder_input_ids and decoder_inputs_embeds at the same time")
    elif input_ids is not None:
        batch_size, seq_length = input_ids.shape
    elif inputs_embeds is not None:
        batch_size, seq_length, _ = inputs_embeds.shape
    else:
        raise ValueError("You have to specify either decoder_input_ids or decoder_inputs_embeds")

    seq_length_with_past = seq_length
    past_key_values_length = 0

    if self.gradient_checkpointing and self.training:
        if use_cache:
            logger.warning_once(
                "`use_cache=True` is incompatible with gradient checkpointing. Setting `use_cache=False`..."
            )
            use_cache = False

    if use_cache:
        use_legacy_cache = not isinstance(past_key_values, Cache)
        if use_legacy_cache:
            past_key_values = DynamicCache.from_legacy_cache(past_key_values)
        if token_idx is None:
            past_key_values_length = past_key_values.get_usable_length(seq_length)
            seq_length_with_past = seq_length_with_past + past_key_values_length

    if inputs_embeds is None:
        inputs_embeds = self.embed_tokens(input_ids)

    if cache_position is None:
        past_seen_tokens = past_key_values.get_seq_length() if past_key_values is not None else 0
        cache_position = torch.arange(
            past_seen_tokens, past_seen_tokens + inputs_embeds.shape[1], device=inputs_embeds.device
        )
    if position_ids is None:
        position_ids = cache_position.unsqueeze(0)

    if attention_mask is None:
        attention_mask = torch.ones((batch_size, seq_length_with_past), dtype=torch.bool, device=inputs_embeds.device)
    attention_mask = _gaudi_prepare_4d_causal_attention_mask(
        attention_mask, (batch_size, seq_length), inputs_embeds, past_key_values_length
    )

    hidden_states = inputs_embeds

    # decoder layers
    all_hidden_states = () if output_hidden_states else None
    all_self_attns = () if output_attentions else None
    next_decoder_cache = None

    for decoder_layer in self.layers:
        if output_hidden_states:
            all_hidden_states += (hidden_states,)

        if self.gradient_checkpointing and self.training:
            layer_outputs = self._gradient_checkpointing_func(
                decoder_layer.__call__,
                hidden_states,
                attention_mask,
                position_ids,
                past_key_values,
                output_attentions,
                use_cache,
                cache_position,
            )
        else:
            layer_outputs = decoder_layer(
                hidden_states,
                attention_mask=attention_mask,
                position_ids=position_ids,
                past_key_value=past_key_values,
                output_attentions=output_attentions,
                use_cache=use_cache,
                cache_position=cache_position,
                token_idx=token_idx,
            )

        hidden_states = layer_outputs[0]

        if use_cache:
            next_decoder_cache = layer_outputs[2 if output_attentions else 1]

        if output_attentions:
            all_self_attns += (layer_outputs[1],)

    hidden_states = self.final_layernorm(hidden_states)

    # add hidden states from the last decoder layer
    if output_hidden_states:
        all_hidden_states += (hidden_states,)

    next_cache = None
    if use_cache:
        next_cache = next_decoder_cache.to_legacy_cache() if use_legacy_cache else next_decoder_cache

    if not return_dict:
        return tuple(v for v in [hidden_states, next_cache, all_hidden_states, all_self_attns] if v is not None)
    return BaseModelOutputWithPast(
        last_hidden_state=hidden_states,
        past_key_values=next_cache,
        hidden_states=all_hidden_states,
        attentions=all_self_attns,
    )


class GaudiPersimmonForCausalLM(PersimmonForCausalLM):
    def forward(
        self,
        input_ids: torch.LongTensor = None,
        attention_mask: Optional[torch.Tensor] = None,
        position_ids: Optional[torch.LongTensor] = None,
        past_key_values: Optional[List[torch.FloatTensor]] = None,
        inputs_embeds: Optional[torch.FloatTensor] = None,
        labels: Optional[torch.LongTensor] = None,
        use_cache: Optional[bool] = None,
        output_attentions: Optional[bool] = None,
        output_hidden_states: Optional[bool] = None,
        return_dict: Optional[bool] = None,
        cache_position: Optional[torch.LongTensor] = None,
        num_logits_to_keep: int = 0,
        token_idx: Optional[torch.Tensor] = None,
    ) -> Union[Tuple, CausalLMOutputWithPast]:
        """
        Inherits from PersimmonForCausalLM: https://github.com/huggingface/transformers/blob/v4.38.2/src/transformers/models/persimmon/modeling_persimmon.py
        The only differences are:
        - add new args token_idx
        """

        output_attentions = output_attentions if output_attentions is not None else self.config.output_attentions
        output_hidden_states = (
            output_hidden_states if output_hidden_states is not None else self.config.output_hidden_states
        )
        return_dict = return_dict if return_dict is not None else self.config.use_return_dict

        # decoder outputs consists of (dec_features, layer_state, dec_hidden, dec_attn)
        outputs = self.model(
            input_ids=input_ids,
            attention_mask=attention_mask,
            position_ids=position_ids,
            past_key_values=past_key_values,
            inputs_embeds=inputs_embeds,
            use_cache=use_cache,
            output_attentions=output_attentions,
            output_hidden_states=output_hidden_states,
            return_dict=return_dict,
            cache_position=cache_position,
            token_idx=token_idx,
        )

        hidden_states = outputs[0]
        # No upscaling to float was ever done for Persimmon
        logits = self.lm_head(hidden_states[:, -num_logits_to_keep:, :])

        loss = None
        if labels is not None:
            # Shift so that tokens < n predict n
            shift_logits = logits[..., :-1, :].contiguous()
            shift_labels = labels[..., 1:].contiguous()
            # Flatten the tokens
            loss_fct = CrossEntropyLoss()
            shift_logits = shift_logits.view(-1, self.config.vocab_size)
            shift_labels = shift_labels.view(-1)
            # Enable model parallelism
            shift_labels = shift_labels.to(shift_logits.device)
            loss = loss_fct(shift_logits, shift_labels)

        if not return_dict:
            output = (logits,) + outputs[1:]
            return (loss,) + output if loss is not None else output

        return CausalLMOutputWithPast(
            loss=loss,
            logits=logits,
            past_key_values=outputs.past_key_values,
            hidden_states=outputs.hidden_states,
            attentions=outputs.attentions,
        )

    def prepare_inputs_for_generation(
        self,
        input_ids,
        past_key_values=None,
        attention_mask=None,
        inputs_embeds=None,
        cache_position=None,
        position_ids=None,
        use_cache=True,
        num_logits_to_keep=None,
        **kwargs,
    ):
        """
        Inherits from PersimmonForCausalLM: https://github.com/huggingface/transformers/blob/v4.38.2/src/transformers/models/persimmon/modeling_persimmon.py
        The only differences are:
        - add new args token_idx
        - add token_idx into model_inputs
        - from step2 when enable KV cache, slice next_input_ids from input_ids base on the token_idx
        - from step2 when enable KV cache, slice next_position_ids from position_ids base on the token_idx
        """
        token_idx = kwargs.get("token_idx", None)
        if past_key_values is not None:
            if token_idx is None:
                if inputs_embeds is not None:  # Exception 1
                    input_ids = input_ids[:, -cache_position.shape[0] :]
                elif (
                    input_ids.shape[1] != cache_position.shape[0]
                ):  # Default case (the "else", a no op, is Exception 2)
                    input_ids = input_ids[:, cache_position]
            else:
                idx = token_idx + kwargs.get("inputs_embeds_offset", 0) - 1
                input_ids = torch.index_select(input_ids, 1, idx)

        if attention_mask is not None and position_ids is None:
            # create position_ids on the fly for batch generation
            position_ids = attention_mask.long().cumsum(-1) - 1
            position_ids.masked_fill_(attention_mask == 0, 1)
            if past_key_values:
                if token_idx is not None:
                    position_ids = torch.index_select(position_ids, 1, token_idx - 1)
                else:
                    position_ids = position_ids[:, -input_ids.shape[1] :]
                # This `clone` call is needed to avoid recapturing cuda graphs with `torch.compile`'s  `mode="reduce-overhead`, as otherwise the input `position_ids` would have various stride during the decoding. Here, simply using `.contiguous()` is not sufficient as in the batch size = 1 case, `position_ids` is already contiguous but with varying stride which retriggers a capture.
                position_ids = position_ids.clone(memory_format=torch.contiguous_format)

        # if `inputs_embeds` are passed, we only want to use them in the 1st generation step
        if inputs_embeds is not None and past_key_values is None:
            model_inputs = {"inputs_embeds": inputs_embeds}
        else:
            model_inputs = {
                "input_ids": input_ids.clone(memory_format=torch.contiguous_format)
            }  # `contiguous()` needed for compilation use cases

        if num_logits_to_keep is not None:
            model_inputs["num_logits_to_keep"] = num_logits_to_keep

        model_inputs.update(
            {
                "position_ids": position_ids,
                "cache_position": cache_position,
                "past_key_values": past_key_values,
                "use_cache": use_cache,
                "attention_mask": attention_mask,
                "token_idx": token_idx,
            }
        )
        return model_inputs<|MERGE_RESOLUTION|>--- conflicted
+++ resolved
@@ -126,47 +126,9 @@
                 f" {attn_weights.size()}"
             )
 
-<<<<<<< HEAD
-    # Partial rotary embedding
-    query_rot, query_pass = (
-        query_states[..., : self.rotary_ndims],
-        query_states[..., self.rotary_ndims :],
-    )
-    key_rot, key_pass = (
-        key_states[..., : self.rotary_ndims],
-        key_states[..., self.rotary_ndims :],
-    )
-    # [batch_size, seq_length, num_heads, head_dim // config.partial_rotary_factor]
-    query_rot, key_rot = apply_rotary_pos_emb(query_rot, key_rot, cos, sin, position_ids)
-
-    # [batch_size, seq_length, num_heads, head_dim]
-    query_states = torch.cat((query_rot, query_pass), dim=-1)
-    key_states = torch.cat((key_rot, key_pass), dim=-1)
-
-    if past_key_value is not None:
-        if token_idx is not None:
-            if 0 <= self.layer_idx < len(past_key_value.key_cache):
-                past_key_value.key_cache[self.layer_idx].index_copy_(2, token_idx - 1, key_states)
-                past_key_value.value_cache[self.layer_idx].index_copy_(2, token_idx - 1, value_states)
-                key_states = past_key_value.key_cache[self.layer_idx]
-                value_states = past_key_value.value_cache[self.layer_idx]
-            else:
-                past_key_value.key_cache.append(key_states)
-                past_key_value.value_cache.append(value_states)
-        else:
-            # Specific to RoPE models with partial rotation
-            cache_kwargs = {
-                "sin": sin,
-                "cos": cos,
-                "partial_rotation_size": self.rotary_ndims,
-                "cache_position": cache_position,
-            }
-            key_states, value_states = past_key_value.update(key_states, value_states, self.layer_idx, cache_kwargs)
-=======
         if attention_mask is not None:  # no matter the length, we just slice it
             causal_mask = attention_mask[:, :, :, : key_states.shape[-2]]
             attn_weights = attn_weights + causal_mask
->>>>>>> f48dda82
 
         # upcast attention to fp32
         attn_weights = nn.functional.softmax(attn_weights, dtype=torch.float32, dim=-1).to(query_states.dtype)
