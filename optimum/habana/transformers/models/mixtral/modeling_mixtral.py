--- conflicted
+++ resolved
@@ -159,15 +159,6 @@
 
         routing_weights, selected_experts = calculate_routing_tensors(router_logits, self.top_k, hidden_states.dtype)
 
-<<<<<<< HEAD
-        final_hidden_states = self.call_dynamic_moe_op(
-            hidden_states=hidden_states,
-            expert_routing_table=selected_experts,
-            router_weights=routing_weights,
-        )
-        if deepspeed_available and (not self.training):
-            from deepspeed import comm as dist
-=======
         # TODO
         # This is a hack solution to avoid segmentation fault during SFT training.
         # Remove this section after the issue is fixed.
@@ -189,7 +180,6 @@
 
                 if dist.is_initialized():
                     dist.all_reduce(final_hidden_states)
->>>>>>> 2691f256
 
         return final_hidden_states.view(original_shape), router_logits
 
