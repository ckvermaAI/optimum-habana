--- conflicted
+++ resolved
@@ -17,11 +17,8 @@
 import transformers
 import transformers.utils.fx
 
-<<<<<<< HEAD
 from ..local_accelerate.utils import extract_model_from_parallel
-=======
-from ..accelerate.utils import extract_model_from_parallel
-from ..accelerate.utils.modeling import gaudi_check_device_same
+from ..local_accelerate.utils.modeling import gaudi_check_device_same
 from ..quantizers.bitsandbytes import (
     gaudi_bitsandbytesconfig_post_init,
     gaudi_create_quantized_param,
@@ -29,7 +26,6 @@
     gaudi_validate_bnb_backend_availability,
     gaudi_validate_environment,
 )
->>>>>>> 9b59b752
 from .generation import (
     GaudiGenerationConfig,
     GaudiGenerationMixin,
