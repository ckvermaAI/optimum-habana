# coding=utf-8
# Copyright 2022 The HuggingFace Team. All rights reserved.
#
# Licensed under the Apache License, Version 2.0 (the "License");
# you may not use this file except in compliance with the License.
# You may obtain a copy of the License at
#
#     http://www.apache.org/licenses/LICENSE-2.0
#
# Unless required by applicable law or agreed to in writing, software
# distributed under the License is distributed on an "AS IS" BASIS,
# WITHOUT WARRANTIES OR CONDITIONS OF ANY KIND, either express or implied.
# See the License for the specific language governing permissions and
# limitations under the License.
"""
The Gaudi Trainer class, to easily train a 🤗 Transformers from scratch or finetune it on a new task.
"""

import contextlib
import copy
import functools
import inspect
import json
import math
import os
import random
import shutil
import sys
import time
import warnings
from collections.abc import Mapping
from pathlib import Path
from typing import TYPE_CHECKING, Any, Callable, Dict, List, Optional, Tuple, Union

import huggingface_hub.utils as hf_hub_utils
import numpy as np
import torch
from accelerate import skip_first_batches
from accelerate.data_loader import SeedableRandomSampler
from accelerate.utils import (
    DistributedDataParallelKwargs,
    GradientAccumulationPlugin,
    load_fsdp_model,
    load_fsdp_optimizer,
    save_fsdp_model,
    save_fsdp_optimizer,
)
from huggingface_hub import upload_folder
from torch.utils.data import DataLoader, Dataset, IterableDataset, RandomSampler
from transformers import Trainer
from transformers.data.data_collator import DataCollator
from transformers.debug_utils import DebugOption, DebugUnderflowOverflow
from transformers.integrations import hp_params
from transformers.integrations.deepspeed import (
    deepspeed_load_checkpoint,
    is_deepspeed_available,
    is_deepspeed_zero3_enabled,
)
from transformers.modeling_utils import PreTrainedModel, load_sharded_checkpoint
from transformers.tokenization_utils_base import PreTrainedTokenizerBase
from transformers.trainer import _get_fsdp_ckpt_kwargs, _is_peft_model
from transformers.trainer_callback import ExportableState, TrainerCallback, TrainerState
from transformers.trainer_pt_utils import (
    DistributedTensorGatherer,
    EvalLoopContainer,
    IterableDatasetShard,
    LengthGroupedSampler,
    SequentialDistributedSampler,
    find_batch_size,
    get_model_param_count,
    nested_concat,
    nested_detach,
    reissue_pt_warnings,
    remove_dummy_checkpoint,
)
from transformers.trainer_utils import (
    PREFIX_CHECKPOINT_DIR,
    EvalLoopOutput,
    EvalPrediction,
    HPSearchBackend,
    HubStrategy,
    IntervalStrategy,
    PredictionOutput,
    TrainOutput,
    denumpify_detensorize,
    enable_full_determinism,
    find_executable_batch_size,
    get_last_checkpoint,
    has_length,
)
from transformers.training_args import OptimizerNames, ParallelMode, TrainingArguments
from transformers.utils import (
    ADAPTER_CONFIG_NAME,
    ADAPTER_SAFE_WEIGHTS_NAME,
    ADAPTER_WEIGHTS_NAME,
    CONFIG_NAME,
    SAFE_WEIGHTS_INDEX_NAME,
    SAFE_WEIGHTS_NAME,
    WEIGHTS_INDEX_NAME,
    WEIGHTS_NAME,
    PushInProgress,
    is_datasets_available,
    is_peft_available,
    is_safetensors_available,
)

from optimum.utils import logging

from ..accelerate import GaudiAccelerator
from ..accelerate.utils import FP8ContextWrapper, GaudiDistributedType
from ..utils import (
    HabanaProfile,
    get_hpu_memory_stats,
    set_seed,
    speed_metrics,
    to_device_dtype,
)
from .gaudi_configuration import GAUDI_CONFIG_NAME, GaudiConfig
from .integrations.deepspeed import deepspeed_init
from .trainer_utils import convert_into_dtypes, get_dtype
from .training_args import GaudiTrainingArguments


if is_datasets_available():
    import datasets

if is_safetensors_available():
    import safetensors.torch

if is_peft_available():
    from peft import PeftModel
    from peft.utils import PeftType

if is_deepspeed_available():
    from accelerate.utils import DeepSpeedSchedulerWrapper

from accelerate.utils import DataLoaderConfiguration


def _get_input_update_settings(model, lazy_mode: Optional[bool] = None) -> Tuple[bool, Dict]:
    """
    Determines whether the input settings need to be updated.

    Currently (attn_softmax_bf16, use_flash_attention, flash_attention_recompute,
    flash_attention_causal_mask) are enabled only for llama, qwen2, starcoder2, gemma, baichuan
    and chatglm

    lazy_mode for llama, qwen2, starcoder2 and mistral

    Args:
        model: The model instance for which the input update settings are being evaluated
        lazy_mode[Optional[bool]]: Whether to use lazy mode for the model (defaults to `None`)

    Returns:
        Tuple[bool, Dict]: A flag indicating whether the input settings should be updated.
        A dictionary containing the specific input settings that need to be updated, if any
    """
    inputs_update: Dict = {}

    should_update_inputs = (getattr(model, "generation_config", None) is not None) and (
        model.config.model_type in ("llama", "qwen2", "starcoder2", "gemma", "baichuan", "chatglm")
    )
    if should_update_inputs:
        if model.generation_config.attn_softmax_bf16:
            inputs_update["attn_softmax_bf16"] = True
        if model.generation_config.use_flash_attention:
            inputs_update["use_flash_attention"] = True
        if model.generation_config.flash_attention_recompute:
            inputs_update["flash_attention_recompute"] = True
        if model.generation_config.flash_attention_causal_mask:
            inputs_update["flash_attention_causal_mask"] = True

    should_update_inputs = (
        (getattr(model, "generation_config", None) is not None)
        and (model.config.model_type in ("llama", "qwen2", "starcoder2", "mistral"))
        and (lazy_mode is not None)
    )
    if should_update_inputs:
        if _is_peft_model(model):
            forward_method = getattr(model.get_base_model(), "forward")
        else:
            forward_method = getattr(model, "forward")
        signature = inspect.signature(forward_method)
        if "lazy_mode" in signature.parameters:
            inputs_update["lazy_mode"] = lazy_mode

    should_update_inputs: bool = len(inputs_update) > 0

    return should_update_inputs, inputs_update


if TYPE_CHECKING:
    import optuna


DATA_SAMPLERS = [RandomSampler, SeedableRandomSampler]

logger = logging.get_logger(__name__)


# Name of the files used for checkpointing
TRAINING_ARGS_NAME = "training_args.bin"
TRAINER_STATE_NAME = "trainer_state.json"
OPTIMIZER_NAME = "optimizer.pt"
OPTIMIZER_NAME_BIN = "optimizer.bin"
SCHEDULER_NAME = "scheduler.pt"
SCALER_NAME = "scaler.pt"


class GaudiTrainer(Trainer):
    """
    GaudiTrainer is built on top of the tranformers' Trainer to enable
    deployment on Habana's Gaudi.
    """

    def __init__(
        self,
        model: Union[PreTrainedModel, torch.nn.Module] = None,
        gaudi_config: GaudiConfig = None,
        args: TrainingArguments = None,
        data_collator: Optional[DataCollator] = None,
        train_dataset: Optional[Union[Dataset, IterableDataset, "datasets.Dataset"]] = None,
        eval_dataset: Optional[Union[Dataset, Dict[str, Dataset], "datasets.Dataset"]] = None,
        tokenizer: Optional[PreTrainedTokenizerBase] = None,
        model_init: Optional[Callable[[], PreTrainedModel]] = None,
        compute_metrics: Optional[Callable[[EvalPrediction], Dict]] = None,
        callbacks: Optional[List[TrainerCallback]] = None,
        optimizers: Tuple[torch.optim.Optimizer, torch.optim.lr_scheduler.LambdaLR] = (None, None),
        preprocess_logits_for_metrics: Optional[Callable[[torch.Tensor, torch.Tensor], torch.Tensor]] = None,
    ):
        if args is None:
            output_dir = "tmp_trainer"
            logger.info(f"No `GaudiTrainingArguments` passed, using `output_dir={output_dir}`.")
            args = GaudiTrainingArguments(output_dir=output_dir)

        self.use_hpu_amp = False
        self.use_cpu_amp = False
        if args.bf16 and not args.deepspeed:
            if args.half_precision_backend == "hpu_amp":
                self.use_hpu_amp = True
            else:
                self.use_cpu_amp = True

            # Workaround to not set amp backend again when calling super().__init__(...)
            # args.bf16 is not used after the __init__ anyway
            args.bf16 = False

        super().__init__(
            model,
            args,
            data_collator,
            train_dataset,
            eval_dataset,
            tokenizer,
            model_init,
            compute_metrics,
            callbacks,
            optimizers,
            preprocess_logits_for_metrics,
        )

        if gaudi_config is None:
            self.gaudi_config = GaudiConfig.from_pretrained(args.gaudi_config_name)
        else:
            self.gaudi_config = copy.deepcopy(gaudi_config)

        if self.args.use_habana:
            if self.args.use_hpu_graphs_for_inference:
                self.already_wrapped_for_hpu_graphs = False

            if self.args.deepspeed:
                # Mixed-precision backends are turned off when using DeepSpeed since it manages this itself
                self.gaudi_config.use_torch_autocast = False
                self.use_hpu_amp = False

            if self.args.deepspeed or self.args.dataloader_num_workers >= 1:
                # To avoid warnings about parallelism in tokenizers
                os.environ["TOKENIZERS_PARALLELISM"] = "false"

            if self.gaudi_config.use_torch_autocast:
                if not self.use_hpu_amp and not self.use_cpu_amp:
                    self.use_hpu_amp = True
                    logger.warning(
                        "The argument `--bf16` was not given but `use_torch_autocast` is True in the Gaudi configuration so mixed-precision training with Torch Autocast is enabled."
                    )

            if self.use_hpu_amp and "PT_HPU_AUTOCAST_LOWER_PRECISION_OPS_LIST" not in os.environ:
                self.gaudi_config.declare_autocast_bf16_fp32_ops()

            if self.args.use_lazy_mode:
                try:
                    import habana_frameworks.torch.core as htcore
                except ImportError as error:
                    error.msg = f"Could not import habana_frameworks.torch.core. {error.msg}."
                    raise error
                self.htcore = htcore

                try:
                    import habana_frameworks.torch.hpu as hthpu
                except ImportError as error:
                    error.msg = f"Could not import habana_frameworks.torch.hpu. {error.msg}."
                    raise error
                if self.gaudi_config.use_dynamic_shapes:
                    hthpu.enable_dynamic_shape()
                else:
                    hthpu.disable_dynamic_shape()

            try:
                from habana_frameworks.torch.hpu import random as hpu_random
            except ImportError as error:
                error.msg = f"Could not import habana_frameworks.torch.hpu.random. {error.msg}."
                raise error
            self.hpu_random = hpu_random

        # Set the correct log level depending on the node
        # Already done in super().init() but we have to do it again
        # because we use optimum.utils.logging here and not
        # transformers.utils.logging
        log_level = args.get_process_log_level()
        logging.set_verbosity(log_level)
        logging.enable_default_handler()
        logging.enable_explicit_format()

        # Suppress PyTorch autocast warnings with Wav2Vec2
        # This is a bug in PyTorch
        warnings.filterwarnings(
            "ignore", message="User provided device_type of 'cuda', but CUDA is not available. Disabling"
        )

    def _move_model_to_device(self, model, device):
        model = model.to(device)
        # Moving a model to HPU disconnects the tied weights, so we have to retie them.
        if self.args.use_habana and hasattr(model, "tie_weights"):
            model.tie_weights()

    def _get_train_sampler(self) -> Optional[torch.utils.data.Sampler]:
        if self.train_dataset is None or not has_length(self.train_dataset):
            return None

        # Build the sampler.
        if self.args.group_by_length:
            if is_datasets_available() and isinstance(self.train_dataset, datasets.Dataset):
                lengths = (
                    self.train_dataset[self.args.length_column_name]
                    if self.args.length_column_name in self.train_dataset.column_names
                    else None
                )
            else:
                lengths = None
            model_input_name = self.tokenizer.model_input_names[0] if self.tokenizer is not None else None
            return LengthGroupedSampler(
                self.args.train_batch_size * self.args.gradient_accumulation_steps,
                dataset=self.train_dataset,
                lengths=lengths,
                model_input_name=model_input_name,
            )

        else:
            num_samples = len(self.train_dataset)
            if (
                not self.args.dataloader_drop_last
                and num_samples % self.args.per_device_train_batch_size != 0
                and self.args.parallel_mode != ParallelMode.DISTRIBUTED
            ):
                # Make the total number of samples divisible by the batch size in lazy mode if needed
                num_samples += (
                    self.args.per_device_train_batch_size - num_samples % self.args.per_device_train_batch_size
                )
            return RandomSampler(self.train_dataset, num_samples=num_samples)

    def create_optimizer(self):
        """
        Setup the optimizer.

        We provide a reasonable default that works well. If you want to use something else, you can pass a tuple in the
        Trainer's init through `optimizers`, or subclass and override this method in a subclass.
        """
        if self.optimizer is None:
            decay_parameters = self.get_decay_parameter_names(self.model)

            optimizer_grouped_parameters = []
            for t_params, t_weight_decay in zip(
                [
                    [p for n, p in self.model.named_parameters() if n in decay_parameters and p.requires_grad],
                    [p for n, p in self.model.named_parameters() if n not in decay_parameters and p.requires_grad],
                ],
                [self.args.weight_decay, 0.0],
            ):
                # Empty groups of parameters are filtered because they make FusedAdamW crash
                if t_params:
                    optimizer_grouped_parameters.append(
                        {
                            "params": t_params,
                            "weight_decay": t_weight_decay,
                        }
                    )

            if self.gaudi_config.use_fused_adam and self.args.use_habana:
                try:
                    from habana_frameworks.torch.hpex.optimizers import FusedAdamW
                except ImportError as error:
                    error.msg = (
                        f"Could not import 'FusedAdamW' from 'habana_frameworks.torch.hpex.optimizers'. {error.msg}."
                    )
                    raise error
                optimizer_cls = FusedAdamW
                optimizer_kwargs = {
                    "lr": self.args.learning_rate,
                    "betas": (self.args.adam_beta1, self.args.adam_beta2),
                    "eps": self.args.adam_epsilon,
                }
            else:
                optimizer_cls, optimizer_kwargs = self.get_optimizer_cls_and_kwargs(self.args, self.model)

            # Overwrite `params` in case it's created by `get_optimizer_cls_and_kwargs`
            # e.g. for GaLore optimizer.
            if "params" in optimizer_kwargs:
                optimizer_grouped_parameters = optimizer_kwargs.pop("params")

            # Overwrite `model` in case it's created by `get_optimizer_cls_and_kwargs`
            # e.g. for LOMO optimizer.
            if "model" in optimizer_kwargs:
                optimizer_grouped_parameters = optimizer_kwargs.pop("model")

            # For layer-wise dummy optimizers we overwrite optimizer_grouped_parameters with `optimizer_dict`
            # to avoid arguments conflicts.
            if "optimizer_dict" in optimizer_kwargs:
                optimizer_grouped_parameters = optimizer_kwargs.pop("optimizer_dict")

            self.optimizer = optimizer_cls(optimizer_grouped_parameters, **optimizer_kwargs)

        return self.optimizer

    def _tune_save_checkpoint(self, checkpoint_dir: str):
        output_dir = os.path.join(checkpoint_dir, f"{PREFIX_CHECKPOINT_DIR}-{self.state.global_step}")
        self.save_model(output_dir, _internal_call=True)
        if self.args.should_save:
            self.state.save_to_json(os.path.join(output_dir, TRAINER_STATE_NAME))
            torch.save(self.optimizer.state_dict(), os.path.join(output_dir, OPTIMIZER_NAME))
            torch.save(self.lr_scheduler.state_dict(), os.path.join(output_dir, SCHEDULER_NAME))

    def _wrap_model(self, model, training=True, dataloader=None):
        # train/eval could be run multiple-times - if already wrapped, don't re-wrap it again
        if self.accelerator.unwrap_model(model) is not model:
            return model

        # Note: in torch.distributed mode, there's no point in wrapping the model
        # inside a DistributedDataParallel as we'll be under `no_grad` anyways.
        if not training:
            return model

        if self.args.parallel_mode == ParallelMode.DISTRIBUTED and self.args.distribution_strategy == "ddp":
            kwargs = {}

            kwargs["find_unused_parameters"] = self.args.ddp_find_unused_parameters
            if self.args.ddp_find_unused_parameters and self.args.gradient_checkpointing:
                logger.warning(
                    "ddp_find_unused_parameters and gradient_checkpointing are both True, which may lead to an error:"
                    " https://github.com/huggingface/transformers/pull/4659#issuecomment-643356021"
                )
            kwargs["bucket_cap_mb"] = self.args.ddp_bucket_cap_mb

            if self.args.use_habana:
                kwargs["gradient_as_bucket_view"] = True

            if self.args.ddp_broadcast_buffers is not None:
                kwargs["broadcast_buffers"] = self.args.ddp_broadcast_buffers

            self.accelerator.ddp_handler = DistributedDataParallelKwargs(**kwargs)

        if self.args.use_hpu_graphs_for_training:
            import habana_frameworks.torch as ht

            ht.hpu.ModuleCacher()(model=model, inplace=True)

        return model

    def train(
        self,
        resume_from_checkpoint: Optional[Union[str, bool]] = None,
        trial: Union["optuna.Trial", Dict[str, Any]] = None,
        ignore_keys_for_eval: Optional[List[str]] = None,
        **kwargs,
    ):
        """
        Main training entry point.
        Args:
            resume_from_checkpoint (`str` or `bool`, *optional*):
                If a `str`, local path to a saved checkpoint as saved by a previous instance of [`Trainer`]. If a
                `bool` and equals `True`, load the last checkpoint in *args.output_dir* as saved by a previous instance
                of [`Trainer`]. If present, training will resume from the model/optimizer/scheduler states loaded here.
            trial (`optuna.Trial` or `Dict[str, Any]`, *optional*):
                The trial run or the hyperparameter dictionary for hyperparameter search.
            ignore_keys_for_eval (`List[str]`, *optional*)
                A list of keys in the output of your model (if it is a dictionary) that should be ignored when
                gathering predictions for evaluation during the training.
            kwargs (`Dict[str, Any]`, *optional*):
                Additional keyword arguments used to hide deprecated arguments
        """
        if resume_from_checkpoint is False:
            resume_from_checkpoint = None

        # memory metrics - must set up as early as possible
        self._memory_tracker.start()

        args = self.args

        self.is_in_train = True

        # Attach NEFTune hooks if necessary
        if self.neftune_noise_alpha is not None:
            self.model = self._activate_neftune(self.model)

        # do_train is not a reliable argument, as it might not be set and .train() still called, so
        # the following is a workaround:
        if args.bf16_full_eval and not args.do_train and not self.is_model_parallel:
            self._move_model_to_device(self.model, args.device)

        if "model_path" in kwargs:
            resume_from_checkpoint = kwargs.pop("model_path")
            warnings.warn(
                (
                    "`model_path` is deprecated and will be removed in a future version. Use `resume_from_checkpoint` "
                    "instead."
                ),
                FutureWarning,
            )
        if len(kwargs) > 0:
            raise TypeError(f"train() received got unexpected keyword arguments: {', '.join(list(kwargs.keys()))}.")
        # This might change the seed so needs to run first.
        self._hp_search_setup(trial)
        self._train_batch_size = self.args.train_batch_size

        # Model re-init
        model_reloaded = False
        if self.model_init is not None:
            # Seed must be set before instantiating the model when using model_init.
            if self.args.full_determinism:
                enable_full_determinism(self.args.seed)
            else:
                set_seed(self.args.seed)
            self.model = self.call_model_init(trial)
            model_reloaded = True
            # Reinitializes optimizer and scheduler
            self.optimizer, self.lr_scheduler = None, None

        # Load potential model checkpoint
        if isinstance(resume_from_checkpoint, bool) and resume_from_checkpoint:
            resume_from_checkpoint = get_last_checkpoint(args.output_dir)
            if resume_from_checkpoint is None:
                raise ValueError(f"No valid checkpoint found in output directory ({args.output_dir})")

        if resume_from_checkpoint is not None:
            if not self.is_deepspeed_enabled and not self.is_fsdp_enabled:
                self._load_from_checkpoint(resume_from_checkpoint)
            # In case of repeating the find_executable_batch_size, set `self._train_batch_size` properly
            state = TrainerState.load_from_json(os.path.join(resume_from_checkpoint, TRAINER_STATE_NAME))
            if state.train_batch_size is not None:
                self._train_batch_size = state.train_batch_size

        # If model was re-initialized, put it on the right device and update self.model_wrapped
        if model_reloaded:
            if self.place_model_on_device:
                self._move_model_to_device(self.model, args.device)
            self.model_wrapped = self.model

        inner_training_loop = find_executable_batch_size(
            self._inner_training_loop, self._train_batch_size, args.auto_find_batch_size
        )

        if args.push_to_hub:
            try:
                # Disable progress bars when uploading models during checkpoints to avoid polluting stdout
                hf_hub_utils.disable_progress_bars()
                return inner_training_loop(
                    args=args,
                    resume_from_checkpoint=resume_from_checkpoint,
                    trial=trial,
                    ignore_keys_for_eval=ignore_keys_for_eval,
                )
            finally:
                hf_hub_utils.enable_progress_bars()
        else:
            return inner_training_loop(
                args=args,
                resume_from_checkpoint=resume_from_checkpoint,
                trial=trial,
                ignore_keys_for_eval=ignore_keys_for_eval,
            )

    def _inner_training_loop(
        self,
        batch_size=None,
        args=None,
        resume_from_checkpoint=None,
        trial=None,
        ignore_keys_for_eval=None,
    ):
        self.accelerator.free_memory()
        self._train_batch_size = batch_size
        if self.args.auto_find_batch_size:
            if self.state.train_batch_size != self._train_batch_size:
                from accelerate.utils import release_memory

                (self.model_wrapped,) = release_memory(self.model_wrapped)
                self.model_wrapped = self.model

                # Check for DeepSpeed *after* the initial pass and modify the config
                if self.is_deepspeed_enabled:
                    # Temporarily unset `self.args.train_batch_size`
                    original_bs = self.args.per_device_train_batch_size
                    self.args.per_device_train_batch_size = self._train_batch_size // max(1, self.args.n_gpu)
                    self.propagate_args_to_deepspeed(True)
                    self.args.per_device_train_batch_size = original_bs
            self.state.train_batch_size = self._train_batch_size
        logger.debug(f"Currently training with a batch size of: {self._train_batch_size}")
        # Data loader and number of training steps
        train_dataloader = self.get_train_dataloader()

        # Setting up training control variables:
        # number of training epochs: num_train_epochs
        # number of training steps per epoch: num_update_steps_per_epoch
        # total number of training steps to execute: max_steps
        total_train_batch_size = self._train_batch_size * args.gradient_accumulation_steps * args.world_size
        if (
            self.accelerator.mpu.sequence_parallel_is_initialized()
            and self.accelerator.mpu.get_sequence_parallel_world_size() > 1
        ):
            total_train_batch_size = total_train_batch_size / self.accelerator.mpu.get_sequence_parallel_world_size()

        len_dataloader = None
        num_train_tokens = None
        if has_length(train_dataloader):
            len_dataloader = len(train_dataloader)
            num_update_steps_per_epoch = len_dataloader // args.gradient_accumulation_steps
            num_update_steps_per_epoch = max(num_update_steps_per_epoch, 1)
            num_examples = self.num_examples(train_dataloader)
            if args.max_steps > 0:
                max_steps = args.max_steps
                num_train_epochs = args.max_steps // num_update_steps_per_epoch + int(
                    args.max_steps % num_update_steps_per_epoch > 0
                )
                # May be slightly incorrect if the last batch in the training dataloader has a smaller size but it's
                # the best we can do.
                num_train_samples = args.max_steps * total_train_batch_size
                if args.include_tokens_per_second:
                    num_train_tokens = (
                        self.num_tokens(train_dataloader, args.max_steps) * args.gradient_accumulation_steps
                    )
            else:
                max_steps = math.ceil(args.num_train_epochs * num_update_steps_per_epoch)
                num_train_epochs = math.ceil(args.num_train_epochs)
                num_train_samples = self.num_examples(train_dataloader) * args.num_train_epochs
                if args.include_tokens_per_second:
                    num_train_tokens = self.num_tokens(train_dataloader) * args.num_train_epochs
        elif args.max_steps > 0:  # Rely on max_steps when dataloader does not have a working size
            max_steps = args.max_steps
            # Setting a very large number of epochs so we go as many times as necessary over the iterator.
            num_train_epochs = sys.maxsize
            num_update_steps_per_epoch = max_steps
            num_examples = total_train_batch_size * args.max_steps
            num_train_samples = args.max_steps * total_train_batch_size
            if args.include_tokens_per_second:
                num_train_tokens = self.num_tokens(train_dataloader, args.max_steps) * args.gradient_accumulation_steps
        else:
            raise ValueError(
                "args.max_steps must be set to a positive value if dataloader does not have a length, was"
                f" {args.max_steps}"
            )

        if DebugOption.UNDERFLOW_OVERFLOW in self.args.debug:
            debug_overflow = DebugUnderflowOverflow(self.model)  # noqa

        delay_optimizer_creation = self.is_fsdp_enabled

        # We need to reset the scheduler, as its parameters may be different on subsequent calls
        if self._created_lr_scheduler:
            self.lr_scheduler = None
            self._created_lr_scheduler = False

        if self.is_deepspeed_enabled:
            self.optimizer, self.lr_scheduler = deepspeed_init(self, num_training_steps=max_steps)

        if not delay_optimizer_creation:
            self.create_optimizer_and_scheduler(num_training_steps=max_steps)

        self.state = TrainerState(
            stateful_callbacks=[
                cb for cb in self.callback_handler.callbacks + [self.control] if isinstance(cb, ExportableState)
            ]
        )
        self.state.is_hyper_param_search = trial is not None
        self.state.train_batch_size = self._train_batch_size

        # Compute absolute values for logging, eval, and save if given as ratio
        if args.logging_steps is not None:
            if args.logging_steps < 1:
                self.state.logging_steps = math.ceil(max_steps * args.logging_steps)
            else:
                self.state.logging_steps = args.logging_steps
        if args.eval_steps is not None:
            if args.eval_steps < 1:
                self.state.eval_steps = math.ceil(max_steps * args.eval_steps)
            else:
                self.state.eval_steps = args.eval_steps
        if args.save_steps is not None:
            if args.save_steps < 1:
                self.state.save_steps = math.ceil(max_steps * args.save_steps)
            else:
                self.state.save_steps = args.save_steps

        # Activate gradient checkpointing if needed
        if args.gradient_checkpointing:
            import transformers.modeling_utils

            if args.deepspeed:
                from deepspeed.runtime.activation_checkpointing.checkpointing import (
                    CheckpointFunction,
                    non_reentrant_checkpoint,
                )

                # HACK because outputs should always be tuples
                def hpu_deepspeed_checkpointing(function, *checkpoint_args, use_reentrant: Optional[bool] = None):
                    """DeepSpeed activation checkpointing."""
                    if use_reentrant is None:
                        use_reentrant = True
                    if use_reentrant:
                        all_outputs = []
                        CheckpointFunction.apply(function, all_outputs, *checkpoint_args)
                    else:
                        logger.info("DeepSpeed activation checkpointing=non_reentrant_checkpoint")
                        all_outputs = non_reentrant_checkpoint(function, *checkpoint_args)

                    # Always return a tuple
                    # When all_outputs contains only one element, DeepSpeed returns this element instead of a tuple
                    # which is not consistent with some models. See https://github.com/microsoft/DeepSpeed/issues/1057.
                    return tuple(all_outputs)

                torch.utils.checkpoint.checkpoint = hpu_deepspeed_checkpointing
                transformers.modeling_utils.checkpoint = hpu_deepspeed_checkpointing
            elif args.use_lazy_mode:
                from .gradient_checkpointing import checkpoint as lazy_mode_checkpointing

                torch.utils.checkpoint.checkpoint = lazy_mode_checkpointing
                transformers.modeling_utils.checkpoint = lazy_mode_checkpointing

            self.model.gradient_checkpointing_enable(gradient_checkpointing_kwargs=args.gradient_checkpointing_kwargs)

            # Wrap `_gradient_checkpointing_func` in the model with `transformer_engine` `activation_checkpointing` context.
            if self.accelerator.state.is_fp8_enabled:
                FP8ContextWrapper.gradient_checkpointing_wrap(self.model)
        else:
            # Hack because `RegressionModel` in test_trainer.py doesn't have `gradient_checkpointing_disable`
            if hasattr(self.model, "gradient_checkpointing_disable"):
                self.model.gradient_checkpointing_disable()

        model = self._wrap_model(self.model_wrapped)

        # as the model is wrapped, don't use `accelerator.prepare`
        # this is for unhandled cases such as
        # FSDP-XLA, SageMaker MP/DP, DataParallel, IPEX
        use_accelerator_prepare = True if model is self.model else False

        if delay_optimizer_creation:
            if use_accelerator_prepare:
                self._fsdp_qlora_plugin_updates()
                self.model = self.accelerator.prepare(self.model)
            self.create_optimizer_and_scheduler(num_training_steps=max_steps)

        # prepare using `accelerator` prepare
        if use_accelerator_prepare:
            self.model.train()
            if hasattr(self.lr_scheduler, "step"):
                model, self.optimizer = self.accelerator.prepare(self.model, self.optimizer)
            else:
                # to handle cases wherein we pass "DummyScheduler" such as when it is specified in DeepSpeed config.
                model, self.optimizer, self.lr_scheduler = self.accelerator.prepare(
                    self.model, self.optimizer, self.lr_scheduler
                )
        elif self.args.optim in [OptimizerNames.LOMO, OptimizerNames.ADALOMO]:
            # In this case we are in DDP + LOMO, which should be supported
            self.optimizer = self.accelerator.prepare(self.optimizer)

        if self.is_fsdp_enabled:
            self.model = self.model_wrapped = model

        # for the rest of this function `model` is the outside model, whether it was wrapped or not
        if model is not self.model:
            self.model_wrapped = model

        # backward compatibility
        if self.is_deepspeed_enabled:
            self.deepspeed = self.model_wrapped

        # ckpt loading
        if resume_from_checkpoint is not None:
            if self.is_deepspeed_enabled:
                deepspeed_load_checkpoint(
                    self.model_wrapped, resume_from_checkpoint, load_module_strict=not _is_peft_model(self.model)
                )
            elif self.is_fsdp_enabled:
                self._load_from_checkpoint(resume_from_checkpoint, self.model_wrapped)

        # Check if saved optimizer or scheduler states exist
        self._load_optimizer_and_scheduler(resume_from_checkpoint)

        if self.gaudi_config.use_fused_clip_norm:
            try:
                from habana_frameworks.torch.hpex.normalization import FusedClipNorm
            except ImportError as error:
                error.msg = (
                    f"Could not import 'FusedClipNorm' from 'habana_frameworks.torch.hpex.normalization'. {error.msg}."
                )
                raise error
            self.FusedNorm = FusedClipNorm(
                model.parameters(),
                args.max_grad_norm,
            )

        # important: at this point:
        # self.model         is the Transformers Model
        # self.model_wrapped is DDP(Transformers Model), Deepspeed(Transformers Model), etc.
        # FSDP(Transformers Model), Dynamo Optimized Module(Transformers Model) etc.

        # Train!
        logger.info("***** Running training *****")
        logger.info(f"  Num examples = {num_examples:,}")
        logger.info(f"  Num Epochs = {num_train_epochs:,}")
        logger.info(f"  Instantaneous batch size per device = {self.args.per_device_train_batch_size:,}")
        if self.args.per_device_train_batch_size != self._train_batch_size:
            logger.info(f"  Training with DataParallel so batch size has been adjusted to: {self._train_batch_size:,}")
        logger.info(f"  Total train batch size (w. parallel, distributed & accumulation) = {total_train_batch_size:,}")
        logger.info(f"  Gradient Accumulation steps = {args.gradient_accumulation_steps}")
        logger.info(f"  Total optimization steps = {max_steps:,}")
        logger.info(f"  Number of trainable parameters = {get_model_param_count(model, trainable_only=True):,}")

        self.state.epoch = 0
        start_time = time.time()
        start_time_after_warmup = None
        epochs_trained = 0
        steps_trained_in_current_epoch = 0
        steps_trained_progress_bar = None

        # Check if continuing training from a checkpoint
        if resume_from_checkpoint is not None and os.path.isfile(
            os.path.join(resume_from_checkpoint, TRAINER_STATE_NAME)
        ):
            self.state = TrainerState.load_from_json(os.path.join(resume_from_checkpoint, TRAINER_STATE_NAME))
            self.compare_trainer_and_checkpoint_args(self.args, self.state)
            self._load_callback_state()
            epochs_trained = int(self.state.global_step // num_update_steps_per_epoch)
            if not args.ignore_data_skip:
                steps_trained_in_current_epoch = self.state.global_step % (num_update_steps_per_epoch)
                steps_trained_in_current_epoch *= args.gradient_accumulation_steps
            else:
                steps_trained_in_current_epoch = 0

            logger.info("  Continuing training from checkpoint, will skip to saved global_step")
            logger.info(f"  Continuing training from epoch {epochs_trained}")
            logger.info(f"  Continuing training from global step {self.state.global_step}")
            if not args.ignore_data_skip:
                logger.info(
                    f"  Will skip the first {epochs_trained} epochs then the first"
                    f" {steps_trained_in_current_epoch} batches in the first epoch."
                )

        # In multi-worker training: broadcast model parameters from worker:0 to all the others.
        # This must be done manually unless DistributedDataParallel is used.
        if self.args.parallel_mode == ParallelMode.DISTRIBUTED and self.args.distribution_strategy == "fast_ddp":
            from ..distributed import all_reduce_gradients

            logger.debug(
                f"Broadcasting the model parameters to assure that each of {self.args.world_size} workers start the training from the same point."
            )
            for param in model.parameters():
                torch.distributed.broadcast(param.data, src=0)

        # Update the references
        self.callback_handler.model = self.model
        self.callback_handler.optimizer = self.optimizer
        self.callback_handler.lr_scheduler = self.lr_scheduler
        self.callback_handler.train_dataloader = train_dataloader
        if self.hp_name is not None and self._trial is not None:
            # use self._trial because the SigOpt/Optuna hpo only call `_hp_search_setup(trial)` instead of passing trial
            # parameter to Train when using DDP.
            self.state.trial_name = self.hp_name(self._trial)
        if trial is not None:
            assignments = trial.assignments if self.hp_search_backend == HPSearchBackend.SIGOPT else trial
            self.state.trial_params = hp_params(assignments)
        else:
            self.state.trial_params = None
        # This should be the same if the state has been saved but in case the training arguments changed, it's safer
        # to set this after the load.
        self.state.max_steps = max_steps
        self.state.num_train_epochs = num_train_epochs
        self.state.is_local_process_zero = self.is_local_process_zero()
        self.state.is_world_process_zero = self.is_world_process_zero()

        # tr_loss is a tensor to avoid synchronization of TPUs through .item()
        tr_loss = torch.tensor(0.0).to(args.device)
        # _total_loss_scalar is updated every time .item() has to be called on tr_loss and stores the sum of all losses
        self._total_loss_scalar = 0.0
        self._globalstep_last_logged = self.state.global_step
        self._zero_model_grad(model)
        _grad_norm: Optional[float] = None
        _should_compute_grad_norm: bool = not self.accelerator.distributed_type == GaudiDistributedType.DEEPSPEED and (
            # Gradient clipping
            args.max_grad_norm is not None and args.max_grad_norm > 0
        )

        # attn_softmax_bf16 and use_flash_attention are enabled only for llama, qwen2, starcoder2, gemma and baichuan
        # lazy_mode for llama, qwen2, starcoder2 and mistral
        _should_update_inputs, _inputs_update = _get_input_update_settings(self.model, lazy_mode=args.use_lazy_mode)

        self.control = self.callback_handler.on_train_begin(args, self.state, self.control)

        if args.eval_on_start:
            self._evaluate(trial, ignore_keys_for_eval, skip_scheduler=True)

        if self.args.adjust_throughput:
            self.log_evaluate_save_time = 0
        else:
            self.log_evaluate_save_time = None

        hb_profiler = HabanaProfile(
            warmup=self.args.profiling_warmup_steps,
            active=self.args.profiling_steps,
            record_shapes=self.args.profiling_record_shapes,
            with_stack=self.args.profiling_with_stack,
        )
        hb_profiler.start()

        total_batched_samples = 0
        if _is_peft_model(self.model) and self.model.peft_type == PeftType.ADALORA:
            self.model.base_model.peft_config[self.model.trainable_adapter_name].total_step = max_steps
            if max_steps < self.model.base_model.peft_config[self.model.trainable_adapter_name].tfinal:
                self.model.base_model.peft_config[self.model.trainable_adapter_name].tfinal = 0
        for epoch in range(epochs_trained, num_train_epochs):
            epoch_iterator = train_dataloader
            if hasattr(epoch_iterator, "set_epoch"):
                epoch_iterator.set_epoch(epoch)

            # Reset the past mems state at the beginning of each epoch if necessary.
            if args.past_index >= 0:
                self._past = None

            steps_in_epoch = (
                len(epoch_iterator)
                if len_dataloader is not None
                else args.max_steps * args.gradient_accumulation_steps
            )
            self.control = self.callback_handler.on_epoch_begin(args, self.state, self.control)

            if epoch == epochs_trained and resume_from_checkpoint is not None and steps_trained_in_current_epoch == 0:
                self._load_rng_state(resume_from_checkpoint)

            rng_to_sync = False
            steps_skipped = 0
            if steps_trained_in_current_epoch > 0:
                epoch_iterator = skip_first_batches(epoch_iterator, steps_trained_in_current_epoch)
                steps_skipped = steps_trained_in_current_epoch
                steps_trained_in_current_epoch = 0
                rng_to_sync = True

            step = -1
            for step, inputs in enumerate(epoch_iterator):
                if (
                    args.throughput_warmup_steps > 0
                    and (args.throughput_warmup_steps * args.gradient_accumulation_steps)
                    == epoch * steps_in_epoch + step
                ):
                    start_time_after_warmup = time.time()

                total_batched_samples += 1

                if self.args.include_num_input_tokens_seen:
                    main_input_name = getattr(self.model, "main_input_name", "input_ids")
                    if main_input_name not in inputs:
                        logger.warning(
                            "Tried to track the number of tokens seen, however the current model is "
                            "not configured properly to know what item is the input. To fix this, add "
                            "a `main_input_name` attribute to the model class you are using."
                        )
                    else:
                        self.state.num_input_tokens_seen += (
                            torch.sum(
                                self.accelerator.gather(
                                    torch.tensor(
                                        inputs[main_input_name].numel(), device=self.args.device, dtype=torch.int64
                                    )
                                )
                            )
                            .cpu()
                            .item()
                        )
                if rng_to_sync:
                    self._load_rng_state(resume_from_checkpoint)
                    rng_to_sync = False

                # Skip past any already trained steps if resuming training
                if steps_trained_in_current_epoch > 0:
                    steps_trained_in_current_epoch -= 1
                    if steps_trained_progress_bar is not None:
                        steps_trained_progress_bar.update(1)
                    if steps_trained_in_current_epoch == 0:
                        self._load_rng_state(resume_from_checkpoint)
                    continue
                elif steps_trained_progress_bar is not None:
                    steps_trained_progress_bar.close()
                    steps_trained_progress_bar = None

                if step % args.gradient_accumulation_steps == 0:
                    self.control = self.callback_handler.on_step_begin(args, self.state, self.control)

                # attn_softmax_bf16 and use_flash_attention is enabled only for llama, qwen2, starcoder2, gemma, baichuan and chatglm
                # lazy_mode for llama, qwen2, starcoder2 and mistral
                if _should_update_inputs:
                    inputs.update(_inputs_update)

                # TODO: keep syncs for fast DDP?
                with self.accelerator.accumulate(model):
                    tr_loss_step = self.training_step(model, inputs)

                is_last_step_and_steps_less_than_grad_acc = (
                    steps_in_epoch <= args.gradient_accumulation_steps and (step + 1) == steps_in_epoch
                )

                is_optimization_step = (
                    total_batched_samples % args.gradient_accumulation_steps == 0
                    or
                    # last step in epoch but step is always smaller than gradient_accumulation_steps
                    is_last_step_and_steps_less_than_grad_acc
                )

                if (
                    args.parallel_mode == ParallelMode.DISTRIBUTED
                    and args.distribution_strategy == "fast_ddp"
                    and is_optimization_step
                ):
                    all_reduce_gradients(
                        model, use_hpu_graphs=True
                    )  # use HPU graphs for gradient fusion regardless of args.use_hpu_graphs_for_training setting

                if args.logging_nan_inf_filter and (torch.isnan(tr_loss_step) or torch.isinf(tr_loss_step)):
                    # if loss is nan or inf simply add the average of previous logged losses
                    tr_loss += tr_loss / (1 + self.state.global_step - self._globalstep_last_logged)
                else:
                    if tr_loss.device != tr_loss_step.device:
                        raise ValueError(
                            f"Calculated loss must be on the original device: {tr_loss.device} but device in use is {tr_loss_step.device}"
                        )
                    tr_loss += tr_loss_step

                self.current_flos += float(self.floating_point_ops(inputs))
                if args.use_lazy_mode:
                    self.htcore.mark_step()

                if is_optimization_step:
                    # the `or` condition of `is_last_step_and_steps_less_than_grad_acc` is not covered
                    # in accelerate. So, explicitly enable sync gradients to True in that case.
                    if is_last_step_and_steps_less_than_grad_acc:
                        self.accelerator.gradient_state._set_sync_gradients(True)

                    # If the condition is true, we need to compute _grad_norm
                    if _should_compute_grad_norm:
                        # deepspeed does its own clipping
                        if self.gaudi_config.use_fused_clip_norm and args.use_habana:
                            # TODO: to merge self.accelerator.clip_grad_norm_ when HMP is removed
                            _grad_norm = self.FusedNorm.clip_norm(model.parameters())
                        else:
                            # Revert to normal clipping otherwise
                            _grad_norm = self.accelerator.clip_grad_norm_(
                                model.parameters(),
                                args.max_grad_norm,
                            )

                    self.control = self.callback_handler.on_pre_optimizer_step(args, self.state, self.control)

<<<<<<< HEAD
                    optimizer_was_run = True
=======
>>>>>>> f48dda82
                    self.optimizer.step()

                    self.control = self.callback_handler.on_optimizer_step(args, self.state, self.control)

                    optimizer_was_run = not self.accelerator.optimizer_step_was_skipped
                    if optimizer_was_run:
                        # Delay optimizer scheduling until metrics are generated
                        if not isinstance(self.lr_scheduler, torch.optim.lr_scheduler.ReduceLROnPlateau):
                            self.lr_scheduler.step()

                    self._zero_model_grad(model)
                    self.state.global_step += 1
                    self.state.epoch = epoch + (step + 1 + steps_skipped) / steps_in_epoch
                    if args.use_lazy_mode:
                        self.htcore.mark_step()
                    self.control = self.callback_handler.on_step_end(args, self.state, self.control)

                    self._maybe_log_save_evaluate(tr_loss, _grad_norm, model, trial, epoch, ignore_keys_for_eval)
                else:
                    self.control = self.callback_handler.on_substep_end(args, self.state, self.control)

                hb_profiler.step()
                if self.control.should_epoch_stop or self.control.should_training_stop:
                    break
            if step < 0:
                logger.warning(
                    "There seems not to be a single sample in your epoch_iterator, stopping training at step"
                    f" {self.state.global_step}! This is expected if you're using an IterableDataset and set"
                    f" num_steps ({max_steps}) higher than the number of available samples."
                )
                self.control.should_training_stop = True

            self.control = self.callback_handler.on_epoch_end(args, self.state, self.control)
            self._maybe_log_save_evaluate(tr_loss, _grad_norm, model, trial, epoch, ignore_keys_for_eval)

            if self.control.should_training_stop:
                break

        hb_profiler.stop()

        if args.past_index and hasattr(self, "_past"):
            # Clean the state at the end of training
            delattr(self, "_past")

        logger.info("\n\nTraining completed. Do not forget to share your model on huggingface.co/models =)\n\n")
        if args.load_best_model_at_end and self.state.best_model_checkpoint is not None:
            # Wait for everyone to get here so we are sure the model has been saved by process 0.
            if args.parallel_mode == ParallelMode.DISTRIBUTED:
                torch.distributed.barrier()

            self._load_best_model()

        # add remaining tr_loss
        self._total_loss_scalar += tr_loss.item()
        effective_global_step = max(self.state.global_step, 0.001)  # Avoid ZeroDivisionError
        train_loss = self._total_loss_scalar / effective_global_step

        # Warmup steps are removed from the calculation of speed metrics
        num_samples_for_speed_metrics = num_train_samples - args.throughput_warmup_steps * total_train_batch_size
        num_steps_for_speed_metrics = self.state.max_steps - args.throughput_warmup_steps
        metrics = speed_metrics(
            "train",
            start_time,
            num_samples=num_samples_for_speed_metrics,
            num_steps=num_steps_for_speed_metrics,
            num_tokens=num_train_tokens,
            start_time_after_warmup=start_time_after_warmup,
            log_evaluate_save_time=self.log_evaluate_save_time,
        )
        self.store_flos()
        metrics["total_flos"] = self.state.total_flos
        metrics["train_loss"] = train_loss

        self.is_in_train = False

        self._memory_tracker.stop_and_update_metrics(metrics)

        self.log(metrics)

        run_dir = self._get_output_dir(trial)
        checkpoints_sorted = self._sorted_checkpoints(use_mtime=False, output_dir=run_dir)

        # Delete the last checkpoint when save_total_limit=1 if it's different from the best checkpoint and process allowed to save.
        if self.args.should_save and self.state.best_model_checkpoint is not None and self.args.save_total_limit == 1:
            for checkpoint in checkpoints_sorted:
                if not os.path.samefile(checkpoint, self.state.best_model_checkpoint):
                    logger.info(f"Deleting older checkpoint [{checkpoint}] due to args.save_total_limit")
                    shutil.rmtree(checkpoint, ignore_errors=True)

        self.control = self.callback_handler.on_train_end(args, self.state, self.control)

        # Wait for the checkpoint to be uploaded.
        self._finish_current_push()

        # After training we make sure to retrieve back the original forward pass method
        # for the embedding layer by removing the forward post hook.
        if self.neftune_noise_alpha is not None:
            self._deactivate_neftune(self.model)

        return TrainOutput(self.state.global_step, train_loss, metrics)

    def _load_best_model(self):
        logger.info(f"Loading best model from {self.state.best_model_checkpoint} (score: {self.state.best_metric}).")
        best_model_path = os.path.join(self.state.best_model_checkpoint, WEIGHTS_NAME)
        best_safe_model_path = os.path.join(self.state.best_model_checkpoint, SAFE_WEIGHTS_NAME)
        best_adapter_model_path = os.path.join(self.state.best_model_checkpoint, ADAPTER_WEIGHTS_NAME)
        best_safe_adapter_model_path = os.path.join(self.state.best_model_checkpoint, ADAPTER_SAFE_WEIGHTS_NAME)

        model = self.model

        if self.is_deepspeed_enabled:
            deepspeed_load_checkpoint(
                self.model_wrapped,
                self.state.best_model_checkpoint,
                load_module_strict=not _is_peft_model(self.model),
            )
        elif self.is_fsdp_enabled:
            load_result = load_fsdp_model(
                self.accelerator.state.fsdp_plugin,
                self.accelerator,
                model,
                self.state.best_model_checkpoint,
                **_get_fsdp_ckpt_kwargs(),
            )
        elif (
            os.path.exists(best_model_path)
            or os.path.exists(best_safe_model_path)
            or os.path.exists(best_adapter_model_path)
            or os.path.exists(best_safe_adapter_model_path)
        ):
            has_been_loaded = True
            if _is_peft_model(model):
                # If train a model using PEFT & LoRA, assume that adapter have been saved properly.
                # TODO: in the future support only specific min PEFT versions
                if (hasattr(model, "active_adapter") or hasattr(model, "active_adapters")) and hasattr(
                    model, "load_adapter"
                ):
                    # For BC for older PEFT versions
                    if hasattr(model, "active_adapters"):
                        active_adapter = model.active_adapters[0]
                        if len(model.active_adapters) > 1:
                            logger.warning("Detected multiple active adapters, will only consider the first one")
                    else:
                        active_adapter = model.active_adapter

                    if os.path.exists(best_adapter_model_path) or os.path.exists(best_safe_adapter_model_path):
                        model.load_adapter(self.state.best_model_checkpoint, active_adapter)
                        # Load_adapter has no return value present, modify it when appropriate.
                        from torch.nn.modules.module import _IncompatibleKeys

                        load_result = _IncompatibleKeys([], [])
                    else:
                        logger.warning(
                            "The intermediate checkpoints of PEFT may not be saved correctly, "
                            f"consider using a custom callback to save {ADAPTER_WEIGHTS_NAME} in corresponding saving folders. "
                            "Check some examples here: https://github.com/huggingface/peft/issues/96"
                        )
                        has_been_loaded = False
                else:
                    logger.warning("Could not load adapter model, make sure to have `peft>=0.3.0` installed")
                    has_been_loaded = False
            else:
                # We load the model state dict on the CPU to avoid an OOM error.
                if self.args.save_safetensors and os.path.isfile(best_safe_model_path):
                    state_dict = safetensors.torch.load_file(best_safe_model_path, device="cpu")
                else:
                    state_dict = torch.load(
                        best_model_path,
                        map_location="cpu",
                        weights_only=True,
                    )

                # If the model is on the GPU, it still works!
                load_result = model.load_state_dict(state_dict, False)

            if has_been_loaded:
                self._issue_warnings_after_load(load_result)
        elif os.path.exists(os.path.join(self.state.best_model_checkpoint, SAFE_WEIGHTS_INDEX_NAME)) or os.path.exists(
            os.path.join(self.state.best_model_checkpoint, WEIGHTS_INDEX_NAME)
        ):
            load_result = load_sharded_checkpoint(model, self.state.best_model_checkpoint, strict=False)
            self._issue_warnings_after_load(load_result)
        else:
            logger.warning(
                f"Could not locate the best model at {best_model_path}, if you are running a distributed training "
                "on multiple nodes, you should activate `--save_on_each_node`."
            )

    def _maybe_log_save_evaluate(self, tr_loss, _grad_norm, model, trial, epoch, ignore_keys_for_eval):
        if self.args.adjust_throughput:
            save_start = time.perf_counter()

        if self.control.should_log and self.state.global_step > self._globalstep_last_logged:
            logs: Dict[str, float] = {}

            # all_gather + mean() to get average loss over all processes
            tr_loss_scalar = self._nested_gather(tr_loss).mean().item()

            # reset tr_loss to zero
            tr_loss -= tr_loss
            logs["loss"] = round(tr_loss_scalar / (self.state.global_step - self._globalstep_last_logged), 4)

            # This grad_norm block was outside of _maybe_log_save_evaluate method causing perf degradation.
            # Moving it here so the grad tensor is only copied when it's needed.
            if self.accelerator.distributed_type == GaudiDistributedType.DEEPSPEED:
                grad_norm = model.get_global_grad_norm()
                # In some cases the grad norm may not return a float
                if hasattr(grad_norm, "item"):
                    grad_norm = grad_norm.item()
            else:
                if (
                    _grad_norm is not None
                    and self.accelerator.distributed_type != GaudiDistributedType.FSDP
                    and _grad_norm.size() == torch.Size([1])
                ):
                    grad_norm = _grad_norm.detach().item()
                else:
                    grad_norm = None

            if grad_norm is not None:
                logs["grad_norm"] = grad_norm
            logs["learning_rate"] = self._get_learning_rate()

            self._total_loss_scalar += tr_loss_scalar
            self._globalstep_last_logged = self.state.global_step
            self.store_flos()

            self.log(logs)

        metrics = None
        if self.control.should_evaluate:
            metrics = self._evaluate(trial, ignore_keys_for_eval)

        if self.control.should_save:
            self._save_checkpoint(model, trial, metrics=metrics)
            self.control = self.callback_handler.on_save(self.args, self.state, self.control)

        if self.args.adjust_throughput:
            self.log_evaluate_save_time += time.perf_counter() - save_start

    def _load_rng_state(self, checkpoint):
        # Load RNG states from `checkpoint`
        if checkpoint is None:
            return

        if self.args.world_size > 1:
            process_index = self.args.process_index
            rng_file = os.path.join(checkpoint, f"rng_state_{process_index}.pth")
            if not os.path.isfile(rng_file):
                logger.info(
                    f"Didn't find an RNG file for process {process_index}, if you are resuming a training that "
                    "wasn't launched in a distributed fashion, reproducibility is not guaranteed."
                )
                return
        else:
            rng_file = os.path.join(checkpoint, "rng_state.pth")
            if not os.path.isfile(rng_file):
                logger.info(
                    "Didn't find an RNG file, if you are resuming a training that was launched in a distributed "
                    "fashion, reproducibility is not guaranteed."
                )
                return

        checkpoint_rng_state = torch.load(rng_file)
        random.setstate(checkpoint_rng_state["python"])
        np.random.set_state(checkpoint_rng_state["numpy"])
        torch.random.set_rng_state(checkpoint_rng_state["cpu"])
        if self.args.use_habana:
            if self.args.parallel_mode == ParallelMode.DISTRIBUTED:
                self.hpu_random.set_rng_state_all(checkpoint_rng_state["hpu"])
            else:
                try:
                    self.hpu_random.set_rng_state(checkpoint_rng_state["hpu"])
                except Exception as e:
                    logger.info(
                        f"Didn't manage to set back the RNG states of the HPU because of the following error:\n {e}"
                        "\nThis won't yield the same results as if the training had not been interrupted."
                    )

<<<<<<< HEAD
    def _save_checkpoint(self, model, trial, metrics=None):
        # In all cases, including ddp/dp/deepspeed, self.model is always a reference to the model we
        # want to save except FullyShardedDDP.
        # assert unwrap_model(model) is self.model, "internal model should be a reference to self.model"

        # Save model checkpoint
        checkpoint_folder = f"{PREFIX_CHECKPOINT_DIR}-{self.state.global_step}"

        if self.hp_search_backend is None and trial is None:
            self.store_flos()

        run_dir = self._get_output_dir(trial=trial)
        output_dir = os.path.join(run_dir, checkpoint_folder)
        self.save_model(output_dir, _internal_call=True)

        if not self.args.save_only_model:
            # Save optimizer and scheduler
            self._save_optimizer_and_scheduler(output_dir)
            # Save RNG state
            self._save_rng_state(output_dir)

        # Determine the new best metric / best model checkpoint
        if metrics is not None and self.args.metric_for_best_model is not None:
            metric_to_check = self.args.metric_for_best_model
            if not metric_to_check.startswith("eval_"):
                metric_to_check = f"eval_{metric_to_check}"
            try:
                metric_value = metrics[metric_to_check]
            except KeyError as exc:
                raise KeyError(
                    f"The `metric_for_best_model` training argument is set to '{metric_to_check}', which is not found in the evaluation metrics. "
                    f"The available evaluation metrics are: {list(metrics.keys())}. Consider changing the `metric_for_best_model` via the TrainingArguments."
                ) from exc

            operator = np.greater if self.args.greater_is_better else np.less
            if (
                self.state.best_metric is None
                or self.state.best_model_checkpoint is None
                or operator(metric_value, self.state.best_metric)
            ):
                self.state.best_metric = metric_value
                self.state.best_model_checkpoint = output_dir

        # Save the Trainer state
        if self.args.should_save:
            # Update `ExportableState` callbacks and `TrainerControl` state to where we are currently
            for cb in [
                cb for cb in self.callback_handler.callbacks + [self.control] if isinstance(cb, ExportableState)
            ]:
                cb_name = cb.__class__.__name__
                cb_state = cb.state()
                if isinstance(self.state.stateful_callbacks[cb_name], list):
                    self.state.stateful_callbacks[cb_name].append(cb_state)
                else:
                    self.state.stateful_callbacks[cb_name] = cb_state
            self.state.save_to_json(os.path.join(output_dir, TRAINER_STATE_NAME))

        if self.args.push_to_hub:
            self._push_from_checkpoint(output_dir)

        # Maybe delete some older checkpoints.
        if self.args.should_save:
            # Solely rely on numerical checkpoint id for rotation.
            # mtime is not reliable especially on some fuse fs in cloud environments.
            self._rotate_checkpoints(use_mtime=False, output_dir=run_dir)

=======
>>>>>>> f48dda82
    def _save_rng_state(self, output_dir):
        # Save RNG state in non-distributed training
        rng_states = {
            "python": random.getstate(),
            "numpy": np.random.get_state(),
            "cpu": torch.random.get_rng_state(),
        }

        if self.args.use_habana:
            if self.args.parallel_mode == ParallelMode.DISTRIBUTED:
                # In non distributed, we save the global HPU RNG state
                rng_states["hpu"] = self.hpu_random.get_rng_state_all()
            else:
                rng_states["hpu"] = self.hpu_random.get_rng_state()

        # A process can arrive here before the process 0 has a chance to save the model, in which case output_dir may
        # not yet exist.
        os.makedirs(output_dir, exist_ok=True)

        if self.args.world_size <= 1:
            torch.save(rng_states, os.path.join(output_dir, "rng_state.pth"))
        else:
            torch.save(rng_states, os.path.join(output_dir, f"rng_state_{self.args.process_index}.pth"))

    def _save_optimizer_and_scheduler(self, output_dir):
        if self.is_deepspeed_enabled:
            # under zero3 model file itself doesn't get saved since it's bogus! Unless deepspeed
            # config `stage3_gather_16bit_weights_on_model_save` is True
            accept_exclude_frozen_parameters = "exclude_frozen_parameters" in set(
                inspect.signature(self.model_wrapped.save_checkpoint).parameters.keys()
            )
            if accept_exclude_frozen_parameters and _is_peft_model(self.model):
                self.model_wrapped.save_checkpoint(output_dir, exclude_frozen_parameters=True)
            else:
                self.model_wrapped.save_checkpoint(output_dir)
        elif self.is_fsdp_enabled:
            # save fsdp specific ckpt for resuming from ckpt
            save_fsdp_model(
                self.accelerator.state.fsdp_plugin, self.accelerator, self.model, output_dir, **_get_fsdp_ckpt_kwargs()
            )
            save_fsdp_optimizer(
                self.accelerator.state.fsdp_plugin, self.accelerator, self.optimizer, self.model, output_dir
            )
        elif self.args.should_save:
            # deepspeed.save_checkpoint above saves model/optim/sched
            # This block is executed by the main process only
            optim_dict = self.optimizer.state_dict()
            if self.args.use_habana:
                # Move the state dict from HPU to CPU before saving
                optim_dict = to_device_dtype(optim_dict, target_device=torch.device("cpu"))
            torch.save(optim_dict, os.path.join(output_dir, OPTIMIZER_NAME))

        # Save SCHEDULER & SCALER
        is_deepspeed_custom_scheduler = self.is_deepspeed_enabled and not isinstance(
            self.lr_scheduler, DeepSpeedSchedulerWrapper
        )
        if self.args.should_save and (not self.is_deepspeed_enabled or is_deepspeed_custom_scheduler):
            if self.args.use_habana:
                # Move the state dict from HPU to CPU before saving
                scheduler_dict = self.lr_scheduler.state_dict()
                scheduler_dict = to_device_dtype(scheduler_dict, target_device=torch.device("cpu"))
            with warnings.catch_warnings(record=True) as caught_warnings:
                torch.save(self.lr_scheduler.state_dict(), os.path.join(output_dir, SCHEDULER_NAME))
            reissue_pt_warnings(caught_warnings)

    def _load_optimizer_and_scheduler(self, checkpoint):
        """If optimizer and scheduler states exist, load them."""
        if checkpoint is None:
            return

        if self.is_deepspeed_enabled:
            # deepspeed loads optimizer/lr_scheduler together with the model in deepspeed_init
            if not isinstance(self.lr_scheduler, DeepSpeedSchedulerWrapper):
                with warnings.catch_warnings(record=True) as caught_warnings:
                    self.lr_scheduler.load_state_dict(torch.load(os.path.join(checkpoint, SCHEDULER_NAME)))
                reissue_pt_warnings(caught_warnings)
            return

        checkpoint_file_exists = (
            os.path.isfile(os.path.join(checkpoint, OPTIMIZER_NAME))
            or os.path.isfile(os.path.join(checkpoint, OPTIMIZER_NAME_BIN))
            or (
                os.path.isdir(checkpoint)
                and any(
                    OPTIMIZER_NAME_BIN.split(".")[0] in folder_name
                    for folder_name in os.listdir(checkpoint)
                    if os.path.isdir(os.path.join(checkpoint, folder_name))
                )
            )
        )

        if checkpoint_file_exists and os.path.isfile(os.path.join(checkpoint, SCHEDULER_NAME)):
            # We use the CPU when training on one GPU to avoid OOM for GPU RAM when training big models.
            # In distributed training however, we load directly on each GPU and risk the GPU OOM as it's more
            # likely to get OOM on CPU (since we load num_gpu times the optimizer state
            map_location = "cpu" if self.args.use_habana else self.args.device
            if self.is_fsdp_enabled:
                load_fsdp_optimizer(
                    self.accelerator.state.fsdp_plugin,
                    self.accelerator,
                    self.optimizer,
                    self.model,
                    checkpoint,
                    **_get_fsdp_ckpt_kwargs(),
                )
            else:
                self.optimizer.load_state_dict(
                    torch.load(os.path.join(checkpoint, OPTIMIZER_NAME), map_location=map_location)
                )

            with warnings.catch_warnings(record=True) as caught_warnings:
                self.lr_scheduler.load_state_dict(
                    torch.load(os.path.join(checkpoint, SCHEDULER_NAME), map_location=map_location)
                )
            reissue_pt_warnings(caught_warnings)

            # Move optimizer state to HPU
            if self.args.use_habana:
                to_device_dtype(self.optimizer.state.values(), target_device=torch.device("hpu"))

    def log(self, logs: Dict[str, float]) -> None:
        """
        Log `logs` on the various objects watching training.
        Subclass and override this method to inject custom behavior.
        Args:
            logs (`Dict[str, float]`):
                The values to log.
        """
        if self.state.epoch is not None:
            logs["epoch"] = self.state.epoch
        if self.args.include_num_input_tokens_seen:
            logs["num_input_tokens_seen"] = self.state.num_input_tokens_seen

        mem_stats = get_hpu_memory_stats(self.args.device)
        logs.update(mem_stats)

        output = {**logs, **{"step": self.state.global_step}}
        self.state.log_history.append(output)
        self.control = self.callback_handler.on_log(self.args, self.state, self.control, logs)

    def _prepare_input(self, data: Union[torch.Tensor, Any]) -> Union[torch.Tensor, Any]:
        """
        Prepares one `data` before feeding it to the model, be it a tensor or a nested list/dictionary of tensors.
        Compared to Transformers, it is also possible to enable non-blocking data copy.
        """
        if isinstance(data, Mapping):
            return type(data)({k: self._prepare_input(v) for k, v in data.items()})
        elif isinstance(data, (tuple, list)):
            return type(data)(self._prepare_input(v) for v in data)
        elif isinstance(data, torch.Tensor):
            if (
                self.accelerator.mpu.sequence_parallel_is_initialized()
                and self.accelerator.mpu.get_sequence_parallel_world_size() > 1
            ):
                seq_parallel_world_rank = self.accelerator.mpu.get_sequence_parallel_rank()
                sub_seq_length = int(data.size()[1] / self.accelerator.mpu.get_sequence_parallel_world_size())
                data = data[
                    :, seq_parallel_world_rank * sub_seq_length : (seq_parallel_world_rank + 1) * sub_seq_length
                ]
            kwargs = {"device": self.args.device}
            if self.is_deepspeed_enabled and (torch.is_floating_point(data) or torch.is_complex(data)):
                # NLP models inputs are int/uint and those get adjusted to the right dtype of the
                # embedding. Other models such as wav2vec2's inputs are already float and thus
                # may need special handling to match the dtypes of the model
                kwargs.update({"dtype": self.accelerator.state.deepspeed_plugin.hf_ds_config.dtype()})
            if self.args.non_blocking_data_copy:
                return data.to(**kwargs, non_blocking=True)
            else:
                return data.to(**kwargs)
        return data

    def autocast_smart_context_manager(self, cache_enabled: Optional[bool] = True):
        """
        A helper wrapper that creates an appropriate context manager for `autocast` while feeding it the desired
        arguments, depending on the situation. Modified by Habana to enable using `autocast` on Gaudi devices.
        """
        if self.use_cpu_amp:
            ctx_manager = torch.autocast(device_type="cpu", dtype=torch.bfloat16, cache_enabled=cache_enabled)
        elif self.use_hpu_amp:
            ctx_manager = torch.autocast(device_type="hpu", dtype=torch.bfloat16, enabled=True)
        else:
            ctx_manager = contextlib.nullcontext()

        # Merge autocast context and `fp8_autocast` context if FP8 is enabled.
        # Currently FP8 is enabled only for training.
        if self.accelerator.state.is_fp8_enabled and self.model.training:
            ctx_manager = FP8ContextWrapper(ctx_manager, self.accelerator.fp8_recipe_handler)

        return ctx_manager

    def training_step(self, model: torch.nn.Module, inputs: Dict[str, Union[torch.Tensor, Any]]) -> torch.Tensor:
        """
        Perform a training step on a batch of inputs.

        Subclass and override to inject custom behavior.

        Args:
            model (`torch.nn.Module`):
                The model to train.
            inputs (`Dict[str, Union[torch.Tensor, Any]]`):
                The inputs and targets of the model.

                The dictionary will be unpacked before being fed to the model. Most models expect the targets under the
                argument `labels`. Check your model's documentation for all accepted arguments.

        Return:
            `torch.Tensor`: The tensor with training loss on this batch.
        """
        model.train()
        # if hasattr(self.optimizer, "train") and callable(self.optimizer.train):
        #     self.optimizer.train()

        inputs = self._prepare_inputs(inputs)

        with self.compute_loss_context_manager():
            loss = self.compute_loss(model, inputs)

        del inputs
        kwargs = {}

        # For LOMO optimizers you need to explicitly use the learning rate
        if self.args.optim in [OptimizerNames.LOMO, OptimizerNames.ADALOMO]:
            kwargs["learning_rate"] = self._get_learning_rate()

        if self.args.n_gpu > 1:
            loss = loss.mean()  # mean() to average on multi-gpu parallel training

        if self.args.use_lazy_mode and self.args.pipelining_fwd_bwd:
            self.htcore.mark_step()

        if _is_peft_model(self.model) and self.model.peft_type == PeftType.ADALORA:
            assert not (
                self.accelerator.state.is_fp8_enabled and self.args.gradient_checkpointing
            ), "FP8 precision with gradient_checkpointing is currently not supported with PeftType.ADALORA"
            if self.is_deepspeed_enabled and not is_deepspeed_zero3_enabled():
                self.accelerator.deepspeed_engine_wrapped.engine.backward(loss)
                self.model.base_model.update_and_allocate(self.state.global_step)
                self.accelerator.deepspeed_engine_wrapped.engine.step()
            else:
                self.accelerator.backward(loss, **kwargs)
                self.model.base_model.update_and_allocate(self.state.global_step)
        else:
            if self.accelerator.state.is_fp8_enabled and self.args.gradient_checkpointing:
                # The precision used in backward pass should be same as the one used in forward pass.
                # However when training with gradient_checkpointing and FP8 precision, recompute forward
                # in backward does not automatically run with FP8 precision. In order to handle this,
                # the backward is run in `fp8_autocast` context
                with FP8ContextWrapper.create_fp8_context(self.accelerator.fp8_recipe_handler):
                    self.accelerator.backward(loss, **kwargs)
            else:
                self.accelerator.backward(loss, **kwargs)
        return loss.detach() / self.args.gradient_accumulation_steps

    def save_model(self, output_dir: Optional[str] = None, _internal_call: bool = False):
        """
        Will save the model, so you can reload it using `from_pretrained()`.
        Will only save from the main process.
        """
        if output_dir is None:
            output_dir = self.args.output_dir

        if self.is_fsdp_enabled:
            if "FULL_STATE_DICT" in str(self.accelerator.state.fsdp_plugin.state_dict_type):
                state_dict = self.accelerator.get_state_dict(self.model)
                if self.args.should_save:
                    self._save(output_dir, state_dict=state_dict)
        elif self.is_deepspeed_enabled:
            try:
                state_dict = self.accelerator.get_state_dict(self.deepspeed)
                if self.args.should_save:
                    self._save(output_dir, state_dict=state_dict)
            except ValueError:
                logger.warning(
                    " stage3_gather_16bit_weights_on_model_save=false. Saving the full checkpoint instead, use"
                    " zero_to_fp32.py to recover weights"
                )
                if self.args.should_save:
                    self._save(output_dir, state_dict={})
                # remove the dummy state_dict
                remove_dummy_checkpoint(self.args.should_save, output_dir, [WEIGHTS_NAME, SAFE_WEIGHTS_NAME])
                accept_exclude_frozen_parameters = "exclude_frozen_parameters" in set(
                    inspect.signature(self.model_wrapped.save_checkpoint).parameters.keys()
                )
                if accept_exclude_frozen_parameters and _is_peft_model(self.model):
                    self.model_wrapped.save_checkpoint(output_dir, exclude_frozen_parameters=True)
                else:
                    self.model_wrapped.save_checkpoint(output_dir)
        elif self.args.should_save:
            self._save(output_dir)

        # Push to the Hub when `save_model` is called by the user.
        if self.args.push_to_hub and not _internal_call:
            self.push_to_hub(commit_message="Model save")

    def _save(self, output_dir: Optional[str] = None, state_dict=None):
        # If we are executing this function, we are the process zero, so we don't check for that.
        output_dir = output_dir if output_dir is not None else self.args.output_dir
        os.makedirs(output_dir, exist_ok=True)
        logger.info(f"Saving model checkpoint to {output_dir}")

        supported_classes = (PreTrainedModel,) if not is_peft_available() else (PreTrainedModel, PeftModel)

        if state_dict is None:
            state_dict = self.model.state_dict()
        if state_dict and self.args.use_habana:
            # state_dict items have to be saved on the CPU
            state_dict = to_device_dtype(state_dict, target_device=torch.device("cpu"))

        # Save a trained model and configuration using `save_pretrained()`.
        # They can then be reloaded using `from_pretrained()`
        if not isinstance(self.model, supported_classes):
            if isinstance(self.accelerator.unwrap_model(self.model), supported_classes):
                self.accelerator.unwrap_model(self.model).save_pretrained(
                    output_dir, state_dict=state_dict, safe_serialization=self.args.save_safetensors
                )
            else:
                logger.info("Trainer.model is not a `PreTrainedModel`, only saving its state dict.")
                if self.args.save_safetensors:
                    safetensors.torch.save_file(
                        state_dict, os.path.join(output_dir, SAFE_WEIGHTS_NAME), metadata={"format": "pt"}
                    )
                else:
                    torch.save(state_dict, os.path.join(output_dir, WEIGHTS_NAME))
        else:
            self.model.save_pretrained(
                output_dir, state_dict=state_dict, safe_serialization=self.args.save_safetensors
            )

        if self.tokenizer is not None:
            self.tokenizer.save_pretrained(output_dir)

        self.gaudi_config.save_pretrained(output_dir)

        # Good practice: save your training arguments together with the trained model
        torch.save(self.args, os.path.join(output_dir, TRAINING_ARGS_NAME))

    def evaluate(
        self,
        eval_dataset: Optional[Union[Dataset, Dict[str, Dataset]]] = None,
        ignore_keys: Optional[List[str]] = None,
        metric_key_prefix: str = "eval",
    ) -> Dict[str, float]:
        """
        From https://github.com/huggingface/transformers/blob/v4.38.2/src/transformers/trainer.py#L3162 with the following modification
        1. use throughput_warmup_steps in evaluation throughput calculation
        """
        # handle multiple eval datasets
        override = eval_dataset is not None
        eval_dataset = eval_dataset if override else self.eval_dataset
        if isinstance(eval_dataset, dict):
            metrics = {}
            for eval_dataset_name, _eval_dataset in eval_dataset.items():
                dataset_metrics = self.evaluate(
                    eval_dataset=_eval_dataset if override else eval_dataset_name,
                    ignore_keys=ignore_keys,
                    metric_key_prefix=f"{metric_key_prefix}_{eval_dataset_name}",
                )
                metrics.update(dataset_metrics)
            return metrics

        # memory metrics - must set up as early as possible
        self._memory_tracker.start()

        eval_dataloader = self.get_eval_dataloader(eval_dataset)

        start_time = time.time()
        self.start_time_after_warmup = None

        eval_loop = self.prediction_loop if self.args.use_legacy_prediction_loop else self.evaluation_loop
        output = eval_loop(
            eval_dataloader,
            description="Evaluation",
            # No point gathering the predictions if there are no metrics, otherwise we defer to
            # self.args.prediction_loss_only
            prediction_loss_only=True if self.compute_metrics is None else None,
            ignore_keys=ignore_keys,
            metric_key_prefix=metric_key_prefix,
        )

        total_batch_size = self.args.eval_batch_size * self.args.world_size
        if f"{metric_key_prefix}_jit_compilation_time" in output.metrics:
            start_time += output.metrics[f"{metric_key_prefix}_jit_compilation_time"]
        if f"{metric_key_prefix}_model_preparation_time" in output.metrics:
            start_time += output.metrics[f"{metric_key_prefix}_model_preparation_time"]
        num_samples = output.num_samples - self.args.throughput_warmup_steps * total_batch_size
        num_steps = math.ceil(output.num_samples / total_batch_size) - self.args.throughput_warmup_steps

        eval_steps = math.ceil(output.num_samples / total_batch_size)
        if eval_steps <= self.args.throughput_warmup_steps:
            logger.warning(
                f" Warmup steps are taken into account for the throughput calculation because the number of evaluation steps ({eval_steps}) is smaller than the number of warmup steps ({self.args.throughput_warmup_steps})"
            )
            num_samples = output.num_samples
            num_steps = eval_steps

        output.metrics.update(
            speed_metrics(
                metric_key_prefix,
                start_time,
                num_samples=num_samples,
                num_steps=num_steps,
                start_time_after_warmup=self.start_time_after_warmup,
            )
        )

        self.log(output.metrics)

        self.control = self.callback_handler.on_evaluate(self.args, self.state, self.control, output.metrics)

        self._memory_tracker.stop_and_update_metrics(output.metrics)
        return output.metrics

    def predict(
        self, test_dataset: Dataset, ignore_keys: Optional[List[str]] = None, metric_key_prefix: str = "test"
    ) -> PredictionOutput:
        """
        From https://github.com/huggingface/transformers/blob/v4.45.2/src/transformers/trainer.py#L3904 with the following modification
        1. comment out TPU related
        2. use throughput_warmup_steps in evaluation throughput calculation
        """
        # memory metrics - must set up as early as possible
        self._memory_tracker.start()

        test_dataloader = self.get_test_dataloader(test_dataset)
        start_time = time.time()
        self.start_time_after_warmup = None

        eval_loop = self.prediction_loop if self.args.use_legacy_prediction_loop else self.evaluation_loop
        output = eval_loop(
            test_dataloader, description="Prediction", ignore_keys=ignore_keys, metric_key_prefix=metric_key_prefix
        )
        total_batch_size = self.args.eval_batch_size * self.args.world_size
        if f"{metric_key_prefix}_jit_compilation_time" in output.metrics:
            start_time += output.metrics[f"{metric_key_prefix}_jit_compilation_time"]
        if f"{metric_key_prefix}_model_preparation_time" in output.metrics:
            start_time += output.metrics[f"{metric_key_prefix}_model_preparation_time"]

        num_samples = output.num_samples - self.args.throughput_warmup_steps * total_batch_size
        num_steps = math.ceil(output.num_samples / total_batch_size) - self.args.throughput_warmup_steps

        logger.info(f"num_samples : {num_samples}, num_steps: {num_steps}")

        output.metrics.update(
            speed_metrics(
                metric_key_prefix,
                start_time,
                num_samples=num_samples,
                num_steps=num_steps,
                start_time_after_warmup=self.start_time_after_warmup,
            )
        )

        self.control = self.callback_handler.on_predict(self.args, self.state, self.control, output.metrics)
        self._memory_tracker.stop_and_update_metrics(output.metrics)

        return PredictionOutput(predictions=output.predictions, label_ids=output.label_ids, metrics=output.metrics)

    def evaluation_loop(
        self,
        dataloader: DataLoader,
        description: str,
        prediction_loss_only: Optional[bool] = None,
        ignore_keys: Optional[List[str]] = None,
        metric_key_prefix: str = "eval",
    ) -> EvalLoopOutput:
        """
        Prediction/evaluation loop, shared by `Trainer.evaluate()` and `Trainer.predict()`.
        Works both with or without labels.
        """
        args = self.args

        prediction_loss_only = prediction_loss_only if prediction_loss_only is not None else args.prediction_loss_only

        # if eval is called w/o train, handle model prep here
        if self.is_deepspeed_enabled and self.deepspeed is None:
            _, _ = deepspeed_init(self, num_training_steps=0, inference=True)

        model = self._wrap_model(self.model, training=False, dataloader=dataloader)

        if len(self.accelerator._models) == 0 and model is self.model:
            start_time = time.time()
            model = (
                self.accelerator.prepare(model)
                if self.is_deepspeed_enabled
                else self.accelerator.prepare_model(model, evaluation_mode=True)
            )
            self.model_preparation_time = round(time.time() - start_time, 4)

            if self.is_fsdp_enabled:
                self.model = model

            # for the rest of this function `model` is the outside model, whether it was wrapped or not
            if model is not self.model:
                self.model_wrapped = model

            # backward compatibility
            if self.is_deepspeed_enabled:
                self.deepspeed = self.model_wrapped

        model.eval()
        # if hasattr(self.optimizer, "eval") and callable(self.optimizer.eval):
        #     self.optimizer.eval()

        # Do not use HPU graphs if the training is ongoing because it detaches gradients
        if args.use_hpu_graphs_for_inference and not self.is_in_train:
            logger.info("Using HPU graphs for inference.")
            # Do not wrap the model in HPU graphs if it has already been done
            if not self.already_wrapped_for_hpu_graphs:
                from habana_frameworks.torch.hpu import wrap_in_hpu_graph

                model = wrap_in_hpu_graph(
                    model, disable_tensor_cache=args.disable_tensor_cache_hpu_graphs, max_graphs=args.max_hpu_graphs
                )
                self.already_wrapped_for_hpu_graphs = True

        # if full bf16 eval is wanted and this ``evaluation`` or ``predict`` isn't called
        # while ``train`` is running, cast it to the right dtype first and then put on device
        if not self.is_in_train:
            if args.bf16_full_eval:
                model = model.to(dtype=torch.bfloat16, device=args.device)

        batch_size = self.args.eval_batch_size

        logger.info(f"\n***** Running {description} *****")
        if has_length(dataloader):
            logger.info(f"  Num examples = {self.num_examples(dataloader)}")
        else:
            logger.info("  Num examples: Unknown")
        logger.info(f"  Batch size = {batch_size}")

        self.callback_handler.eval_dataloader = dataloader
        # Do this before wrapping.
        eval_dataset = getattr(dataloader, "dataset", None)

        if args.past_index >= 0:
            self._past = None

        # Initialize containers
        all_losses = EvalLoopContainer(self.args.eval_do_concat_batches, padding_index=-100)
        all_preds = EvalLoopContainer(self.args.eval_do_concat_batches, padding_index=-100)
        all_labels = EvalLoopContainer(self.args.eval_do_concat_batches, padding_index=-100)
        all_inputs = EvalLoopContainer(self.args.eval_do_concat_batches, padding_index=-100)

        metrics = None

        # Will be useful when we have an iterable dataset so don't know its length.
        observed_num_examples = 0

        # attn_softmax_bf16 and use_flash_attention are enabled only for llama, qwen2, starcoder2, gemma and baichuan
        _should_update_inputs, _inputs_update = _get_input_update_settings(self.model)

        # set a default dtype of logits
        logits_dtype: str = "float32"

        # Main evaluation loop
        start_time_eval = time.time()
        for step, inputs in enumerate(dataloader):
            if (
                self.args.throughput_warmup_steps > 0
                and not self.is_in_train
                and step == self.args.throughput_warmup_steps
            ):
                self.start_time_after_warmup = time.time()
                self.compilation_time = self.start_time_after_warmup - start_time_eval

            # Update the observed num examples
            observed_batch_size = find_batch_size(inputs)
            if observed_batch_size is not None:
                observed_num_examples += observed_batch_size
                # For batch samplers, batch_size is not known by the dataloader in advance.
                if batch_size is None:
                    batch_size = observed_batch_size

            # attn_softmax_bf16 and use_flash_attention are enabled only for llama, qwen2, starcoder2, gemma, baichuan and chatglm
            if _should_update_inputs:
                inputs.update(_inputs_update)

            # Prediction step
            losses, logits, labels = self.prediction_step(model, inputs, prediction_loss_only, ignore_keys=ignore_keys)
            main_input_name = getattr(self.model, "main_input_name", "input_ids")
            inputs_decode = self._prepare_input(inputs[main_input_name]) if args.include_inputs_for_metrics else None

            # Update containers
            if losses is not None:
                losses = self.gather_function((losses.repeat(batch_size)))
                all_losses.add(losses)
            if inputs_decode is not None:
                inputs_decode = self.accelerator.pad_across_processes(inputs_decode, dim=1, pad_index=-100)
                inputs_decode = self.gather_function((inputs_decode))
                if not self.args.batch_eval_metrics or description == "Prediction":
                    all_inputs.add(inputs_decode)
            if labels is not None:
                # Pad labels here, preparing for preprocess_logits_for_metrics in next logits block.
                labels = self.accelerator.pad_across_processes(labels, dim=1, pad_index=-100)
            # Save the logits dtype since we need to convert them into floats during the process
            # They will be converted back into their original dtype right before computing metrics
            if logits is not None:
                logits_dtype = get_dtype(logits)
                if args.use_habana and logits_dtype != "float32":
                    logits = to_device_dtype(logits, target_dtype=torch.float32)
                logits = self.accelerator.pad_across_processes(logits, dim=1, pad_index=-100)
                if self.preprocess_logits_for_metrics is not None:
                    logits = self.preprocess_logits_for_metrics(logits, labels)
                logits = self.gather_function((logits))
                if not self.args.batch_eval_metrics or description == "Prediction":
                    all_preds.add(logits)
            if labels is not None:
                if self.args.context_parallel_size != 1:
                    labels = labels.clone()
                labels = self.gather_function((labels))
                if not self.args.batch_eval_metrics or description == "Prediction":
                    all_labels.add(labels)

            self.control = self.callback_handler.on_prediction_step(args, self.state, self.control)

            if self.args.batch_eval_metrics:
                if self.compute_metrics is not None and logits is not None and labels is not None:
                    is_last_step = self.accelerator.gradient_state.end_of_dataloader
                    if args.include_inputs_for_metrics:
                        metrics = self.compute_metrics(
                            EvalPrediction(predictions=logits, label_ids=labels, inputs=inputs),
                            compute_result=is_last_step,
                        )
                    else:
                        metrics = self.compute_metrics(
                            EvalPrediction(predictions=logits, label_ids=labels),
                            compute_result=is_last_step,
                        )

                del losses, logits, labels, inputs

            # Gather all tensors and put them back on the CPU if we have done enough accumulation steps.
            elif args.eval_accumulation_steps is not None and (step + 1) % args.eval_accumulation_steps == 0:
                all_losses.to_cpu_and_numpy()
                all_preds.to_cpu_and_numpy()
                all_labels.to_cpu_and_numpy()
                all_inputs.to_cpu_and_numpy()

                del losses, logits, labels, inputs

            # nested concat does accumulation on tensors of variable length.
            # Added mark step here to avoid graph recompile
            if args.use_lazy_mode:
                self.htcore.mark_step()

        # After all calls to `.gather_function`, reset to `gather_for_metrics`:
        self.gather_function = self.accelerator.gather_for_metrics
        if args.past_index and hasattr(self, "_past"):
            # Clean the state at the end of the evaluation loop
            delattr(self, "_past")

        # Gather all remaining tensors and put them back on the CPU
        all_losses = all_losses.get_arrays()
        all_preds = all_preds.get_arrays()
        all_labels = all_labels.get_arrays()
        all_inputs = all_inputs.get_arrays()

        # Number of samples
        if has_length(eval_dataset):
            num_samples = len(eval_dataset)
        # The instance check is weird and does not actually check for the type, but whether the dataset has the right
        # methods. Therefore we need to make sure it also has the attribute.
        elif isinstance(eval_dataset, IterableDatasetShard) and getattr(eval_dataset, "num_examples", 0) > 0:
            num_samples = eval_dataset.num_examples
        else:
            if has_length(dataloader):
                num_samples = self.num_examples(dataloader)
            else:  # both len(dataloader.dataset) and len(dataloader) fail
                num_samples = observed_num_examples
        if num_samples == 0 and observed_num_examples > 0:
            num_samples = observed_num_examples

        # Convert predictions back into their original dtype if necessary
        if all_preds is not None:
            all_preds = convert_into_dtypes(all_preds, logits_dtype)

        # Metrics!
        if (
            self.compute_metrics is not None
            and all_preds is not None
            and all_labels is not None
            and not self.args.batch_eval_metrics
        ):
            if args.include_inputs_for_metrics:
                metrics = self.compute_metrics(
                    EvalPrediction(predictions=all_preds, label_ids=all_labels, inputs=all_inputs)
                )
            else:
                metrics = self.compute_metrics(EvalPrediction(predictions=all_preds, label_ids=all_labels))
        elif metrics is None:
            metrics = {}

        # To be JSON-serializable, we need to remove numpy types or zero-d tensors
        metrics = denumpify_detensorize(metrics)

        if isinstance(all_losses, list) and all_losses:
            metrics[f"{metric_key_prefix}_loss"] = np.concatenate(all_losses).mean().item()
        elif isinstance(all_losses, np.ndarray):
            metrics[f"{metric_key_prefix}_loss"] = all_losses.mean().item()
        if hasattr(self, "model_preparation_time"):
            metrics[f"{metric_key_prefix}_model_preparation_time"] = self.model_preparation_time
        if hasattr(self, "compilation_time"):
            metrics[f"{metric_key_prefix}_graph_compliation_duration"] = self.compilation_time

        # Prefix all keys with metric_key_prefix + '_'
        for key in list(metrics.keys()):
            if not key.startswith(f"{metric_key_prefix}_"):
                metrics[f"{metric_key_prefix}_{key}"] = metrics.pop(key)

        return EvalLoopOutput(predictions=all_preds, label_ids=all_labels, metrics=metrics, num_samples=num_samples)

    def prediction_step(
        self,
        model: torch.nn.Module,
        inputs: Dict[str, Union[torch.Tensor, Any]],
        prediction_loss_only: bool,
        ignore_keys: Optional[List[str]] = None,
    ) -> Tuple[Optional[torch.Tensor], Optional[torch.Tensor], Optional[torch.Tensor]]:
        """
        Perform an evaluation step on `model` using `inputs`.
        Subclass and override to inject custom behavior.
        Args:
            model (`torch.nn.Module`):
                The model to evaluate.
            inputs (`Dict[str, Union[torch.Tensor, Any]]`):
                The inputs and targets of the model.
                The dictionary will be unpacked before being fed to the model. Most models expect the targets under the
                argument `labels`. Check your model's documentation for all accepted arguments.
            prediction_loss_only (`bool`):
                Whether or not to return the loss only.
            ignore_keys (`List[str]`, *optional*):
                A list of keys in the output of your model (if it is a dictionary) that should be ignored when
                gathering predictions.
        Return:
            Tuple[Optional[torch.Tensor], Optional[torch.Tensor], Optional[torch.Tensor]]: A tuple with the loss,
            logits and labels (each being optional).
        """
        has_labels = False if len(self.label_names) == 0 else all(inputs.get(k) is not None for k in self.label_names)
        # For CLIP-like models capable of returning loss values.
        # If `return_loss` is not specified or being `None` in `inputs`, we check if the default value of `return_loss`
        # is `True` in `model.forward`.
        return_loss = inputs.get("return_loss", None)
        if return_loss is None:
            return_loss = self.can_return_loss
        loss_without_labels = True if len(self.label_names) == 0 and return_loss else False

        inputs = self._prepare_inputs(inputs)
        if ignore_keys is None:
            if hasattr(self.model, "config"):
                ignore_keys = getattr(self.model.config, "keys_to_ignore_at_inference", [])
            else:
                ignore_keys = []

        # labels may be popped when computing the loss (label smoothing for instance) so we grab them first.
        if has_labels or loss_without_labels:
            labels = nested_detach(tuple(inputs.get(name) for name in self.label_names))
            if len(labels) == 1:
                labels = labels[0]
        else:
            labels = None

        with torch.no_grad():
            try:
                if has_labels or loss_without_labels:
                    with self.compute_loss_context_manager():
                        loss, outputs = self.compute_loss(model, inputs, return_outputs=True)
                    loss = loss.mean().detach()

                    if isinstance(outputs, dict):
                        logits = tuple(v for k, v in outputs.items() if k not in ignore_keys + ["loss"])
                    else:
                        logits = outputs[1:]
                else:
                    loss = None
                    with self.compute_loss_context_manager():
                        outputs = model(**inputs)
                    if isinstance(outputs, dict):
                        logits = tuple(v for k, v in outputs.items() if k not in ignore_keys)
                    else:
                        logits = outputs
                    # TODO: this needs to be fixed and made cleaner later.
                    if self.args.past_index >= 0:
                        self._past = outputs[self.args.past_index - 1]
            except RuntimeError as error:
                if "cpu fallback is not supported during hpu graph capturing" in str(error):
                    error.args = (
                        f"{error}. You should run inference in lazy mode only with `use_lazy_mode=True` and `use_hpu_graphs_for_inference=False`.",
                    )
                raise error

        if self.args.use_lazy_mode and not (self.args.use_hpu_graphs_for_inference and not self.is_in_train):
            self.htcore.mark_step()

        if prediction_loss_only:
            return (loss, None, None)

        logits = nested_detach(logits)
        if len(logits) == 1:
            logits = logits[0]

        return (loss, logits, labels)

    def _push_from_checkpoint(self, checkpoint_folder):
        # Only push from one node.
        if not self.is_world_process_zero() or self.args.hub_strategy == HubStrategy.END:
            return
        # If we haven't finished the last push, we don't do this one unless args.hub_always_push=True.
        if not self.args.hub_always_push and self.push_in_progress is not None and not self.push_in_progress.is_done():
            return

        output_dir = self.args.output_dir
        # To avoid a new synchronization of all model weights, we just copy the file from the checkpoint folder
        modeling_files = [CONFIG_NAME, WEIGHTS_NAME, SAFE_WEIGHTS_NAME, GAUDI_CONFIG_NAME]
        #  Add sharded checkpoints if we have an index
        for index_file in [WEIGHTS_INDEX_NAME, SAFE_WEIGHTS_INDEX_NAME]:
            index_path = os.path.join(checkpoint_folder, index_file)
            if os.path.isfile(index_path):
                modeling_files.append(index_file)
                with open(index_path) as f:
                    index = json.loads(f.read())
                shard_files = list(set(index["weight_map"].values()))
                modeling_files.extend(shard_files)
        if is_peft_available():
            modeling_files.extend([ADAPTER_CONFIG_NAME, ADAPTER_WEIGHTS_NAME, ADAPTER_SAFE_WEIGHTS_NAME])
        for modeling_file in modeling_files:
            if os.path.isfile(os.path.join(checkpoint_folder, modeling_file)):
                shutil.copy(os.path.join(checkpoint_folder, modeling_file), os.path.join(output_dir, modeling_file))
        # Saving the tokenizer is fast and we don't know how many files it may have spawned, so we resave it to be sure.
        if self.tokenizer is not None:
            self.tokenizer.save_pretrained(output_dir)
        # Same for the training arguments
        torch.save(self.args, os.path.join(output_dir, TRAINING_ARGS_NAME))

        if self.args.save_strategy == IntervalStrategy.STEPS:
            commit_message = f"Training in progress, step {self.state.global_step}"
        else:
            commit_message = f"Training in progress, epoch {int(self.state.epoch)}"

        model_push_job = upload_folder(
            repo_id=self.hub_model_id,
            folder_path=output_dir,
            commit_message=commit_message,
            token=self.args.hub_token,
            run_as_future=True,
            ignore_patterns=["_*", f"{PREFIX_CHECKPOINT_DIR}-*"],
        )

        push_jobs = [model_push_job]

        if self.args.hub_strategy in [HubStrategy.CHECKPOINT, HubStrategy.ALL_CHECKPOINTS]:
            path_in_repo = (
                "last-checkpoint" if self.args.hub_strategy == HubStrategy.CHECKPOINT else Path(checkpoint_folder).name
            )
            checkpoint_push = upload_folder(
                repo_id=self.hub_model_id,
                folder_path=checkpoint_folder,
                path_in_repo=path_in_repo,
                commit_message=commit_message + ", checkpoint",
                token=self.args.hub_token,
                run_as_future=True,
            )
            push_jobs.append(checkpoint_push)

        if self.push_in_progress is None or self.push_in_progress.is_done():
            self.push_in_progress = PushInProgress(push_jobs)
        else:
            self.push_in_progress.jobs.extend(push_jobs)

    #
    # Deprecated code
    #
    def prediction_loop(
        self,
        dataloader: DataLoader,
        description: str,
        prediction_loss_only: Optional[bool] = None,
        ignore_keys: Optional[List[str]] = None,
        metric_key_prefix: str = "eval",
    ) -> EvalLoopOutput:
        """
        Prediction/evaluation loop, shared by `Trainer.evaluate()` and `Trainer.predict()`.
        Works both with or without labels.
        """
        args = self.args

        if not has_length(dataloader):
            raise ValueError("dataloader must implement a working __len__")

        prediction_loss_only = prediction_loss_only if prediction_loss_only is not None else args.prediction_loss_only

        # if eval is called w/o train, handle model prep here
        if self.is_deepspeed_enabled and self.deepspeed is None:
            _, _ = deepspeed_init(self, num_training_steps=0, inference=True)

        model = self._wrap_model(self.model, training=False, dataloader=dataloader)

        if len(self.accelerator._models) == 0 and model is self.model:
            model = (
                self.accelerator.prepare(model)
                if self.is_deepspeed_enabled
                else self.accelerator.prepare_model(model, evaluation_mode=True)
            )

            if self.is_fsdp_enabled:
                self.model = model

            # for the rest of this function `model` is the outside model, whether it was wrapped or not
            if model is not self.model:
                self.model_wrapped = model

            # backward compatibility
            if self.is_deepspeed_enabled:
                self.deepspeed = self.model_wrapped

        model.eval()
        # if hasattr(self.optimizer, "eval") and callable(self.optimizer.eval):
        #     self.optimizer.eval()

        # Do not use HPU graphs if the training is ongoing because it detaches gradients
        if args.use_hpu_graphs_for_inference and not self.is_in_train:
            logger.info("Using HPU graphs for inference.")
            # Do not wrap the model in HPU graphs if it has already been done
            if not self.already_wrapped_for_hpu_graphs:
                from habana_frameworks.torch.hpu import wrap_in_hpu_graph

                model = wrap_in_hpu_graph(
                    model, disable_tensor_cache=args.disable_tensor_cache_hpu_graphs, max_graphs=args.max_hpu_graphs
                )
                self.already_wrapped_for_hpu_graphs = True

        # if full fp16 or bf16 eval is wanted and this ``evaluation`` or ``predict`` isn't called
        # while ``train`` is running, cast it to the right dtype first and then put on device
        if not self.is_in_train:
            if args.fp16_full_eval:
                model = model.to(dtype=torch.float16, device=args.device)
            elif args.bf16_full_eval:
                model = model.to(dtype=torch.bfloat16, device=args.device)

        batch_size = dataloader.batch_size
        num_examples = self.num_examples(dataloader)
        logger.info(f"\n***** Running {description} *****")
        logger.info(f"  Num examples = {num_examples}")
        logger.info(f"  Batch size = {batch_size}")

        losses_host: torch.Tensor = None
        preds_host: Union[torch.Tensor, List[torch.Tensor]] = None
        labels_host: Union[torch.Tensor, List[torch.Tensor]] = None
        inputs_host: Union[torch.Tensor, List[torch.Tensor]] = None
        metrics: Optional[dict] = None

        world_size = max(1, args.world_size)

        eval_losses_gatherer = DistributedTensorGatherer(world_size, num_examples, make_multiple_of=batch_size)
        if not prediction_loss_only:
            # The actual number of eval_sample can be greater than num_examples in distributed settings (when we pass
            # a batch size to the sampler)
            make_multiple_of = None
            if hasattr(dataloader, "sampler") and isinstance(dataloader.sampler, SequentialDistributedSampler):
                make_multiple_of = dataloader.sampler.batch_size
            preds_gatherer = DistributedTensorGatherer(world_size, num_examples, make_multiple_of=make_multiple_of)
            labels_gatherer = DistributedTensorGatherer(world_size, num_examples, make_multiple_of=make_multiple_of)
            inputs_gatherer = DistributedTensorGatherer(world_size, num_examples, make_multiple_of=make_multiple_of)

        if args.past_index >= 0:
            self._past = None

        self.callback_handler.eval_dataloader = dataloader

        for step, inputs in enumerate(dataloader):
            loss, logits, labels = self.prediction_step(model, inputs, prediction_loss_only, ignore_keys=ignore_keys)
            main_input_name = getattr(self.model, "main_input_name", "input_ids")
            inputs_decode = self._prepare_input(inputs[main_input_name]) if args.include_inputs_for_metrics else None

            if loss is not None:
                losses = loss.repeat(batch_size)
                losses_host = losses if losses_host is None else torch.cat((losses_host, losses), dim=0)
            if logits is not None:
                preds_host = logits if preds_host is None else nested_concat(preds_host, logits, padding_index=-100)
            if labels is not None:
                labels_host = labels if labels_host is None else nested_concat(labels_host, labels, padding_index=-100)
            if inputs_decode is not None:
                inputs_host = (
                    inputs_decode
                    if inputs_host is None
                    else nested_concat(inputs_host, inputs_decode, padding_index=-100)
                )
            self.control = self.callback_handler.on_prediction_step(args, self.state, self.control)

            if self.args.batch_eval_metrics:
                if self.compute_metrics is not None and preds_host is not None and labels_host is not None:
                    is_last_step = self.accelerator.gradient_state.end_of_dataloader
                    if args.include_inputs_for_metrics:
                        metrics = self.compute_metrics(
                            EvalPrediction(predictions=preds_host, label_ids=labels_host, inputs=inputs_host),
                            compute_result=is_last_step,
                        )
                    else:
                        metrics = self.compute_metrics(
                            EvalPrediction(predictions=preds_host, label_ids=labels_host),
                            compute_result=is_last_step,
                        )

            if self.args.batch_eval_metrics or (
                args.eval_accumulation_steps is not None and (step + 1) % args.eval_accumulation_steps == 0
            ):
                # Gather all tensors and put them back on the CPU if we have done enough accumulation steps.
                eval_losses_gatherer.add_arrays(self._gather_and_numpify(losses_host, "eval_losses"))
                if not prediction_loss_only:
                    preds_gatherer.add_arrays(self._gather_and_numpify(preds_host, "eval_preds"))
                    labels_gatherer.add_arrays(self._gather_and_numpify(labels_host, "eval_label_ids"))
                    inputs_gatherer.add_arrays(self._gather_and_numpify(inputs_host, "eval_inputs_ids"))

                # Set back to None to begin a new accumulation
                del losses_host, preds_host, labels_host, inputs_host
                losses_host, preds_host, labels_host, inputs_host = None, None, None, None

            # nested concat does accumulation on tensors of variable length.
            # Added mark step here to avoid graph recompile
            if args.use_lazy_mode:
                self.htcore.mark_step()

        if args.past_index and hasattr(self, "_past"):
            # Clean the state at the end of the evaluation loop
            delattr(self, "_past")

        # Gather all remaining tensors and put them back on the CPU
        eval_losses_gatherer.add_arrays(self._gather_and_numpify(losses_host, "eval_losses"))
        if not prediction_loss_only:
            preds_gatherer.add_arrays(self._gather_and_numpify(preds_host, "eval_preds"))
            labels_gatherer.add_arrays(self._gather_and_numpify(labels_host, "eval_label_ids"))
            inputs_gatherer.add_arrays(self._gather_and_numpify(inputs_host, "eval_inputs_ids"))

        eval_loss = eval_losses_gatherer.finalize()
        preds = preds_gatherer.finalize() if not prediction_loss_only else None
        label_ids = labels_gatherer.finalize() if not prediction_loss_only else None
        inputs_ids = inputs_gatherer.finalize() if not prediction_loss_only else None

        if (
            self.compute_metrics is not None
            and preds is not None
            and label_ids is not None
            and not self.args.batch_eval_metrics
        ):
            if args.include_inputs_for_metrics:
                metrics = self.compute_metrics(
                    EvalPrediction(predictions=preds, label_ids=label_ids, inputs=inputs_ids)
                )
            else:
                metrics = self.compute_metrics(EvalPrediction(predictions=preds, label_ids=label_ids))
        elif metrics is None:
            metrics = {}

        # To be JSON-serializable, we need to remove numpy types or zero-d tensors
        metrics = denumpify_detensorize(metrics)

        if eval_loss is not None:
            metrics[f"{metric_key_prefix}_loss"] = eval_loss.mean().item()

        # Prefix all keys with metric_key_prefix + '_'
        for key in list(metrics.keys()):
            if not key.startswith(f"{metric_key_prefix}_"):
                metrics[f"{metric_key_prefix}_{key}"] = metrics.pop(key)

        return EvalLoopOutput(predictions=preds, label_ids=label_ids, metrics=metrics, num_samples=num_examples)

    def create_accelerator_and_postprocess(self):
        grad_acc_kwargs = {}
        if self.args.accelerator_config.gradient_accumulation_kwargs is not None:
            grad_acc_kwargs = self.args.accelerator_config.gradient_accumulation_kwargs

        # check if num_steps is attempted to be passed in gradient_accumulation_kwargs
        if "num_steps" in grad_acc_kwargs and self.args.gradient_accumulation_steps > 1:
            # raise because we do not know which setting is intended.
            raise ValueError(
                "The `AcceleratorConfig`'s `num_steps` is set but `gradient_accumulation_steps` is greater than 1 in the passed `TrainingArguments`"
                "If using the passed `AcceleratorConfig` is desired, do not set the `TrainingArguments` `gradient_accumulation_steps`."
            )
        elif "num_steps" not in grad_acc_kwargs:
            # take the gradient_accumulation_steps setting from TrainingArguments.
            grad_acc_kwargs["num_steps"] = self.args.gradient_accumulation_steps

        grad_acc_kwargs["sync_with_dataloader"] = False

        gradient_accumulation_plugin = GradientAccumulationPlugin(**grad_acc_kwargs)

        accelerator_config = self.args.accelerator_config.to_dict()

        dataloader_config = DataLoaderConfiguration(
            split_batches=accelerator_config.pop("split_batches"),
            dispatch_batches=accelerator_config.pop("dispatch_batches"),
            even_batches=accelerator_config.pop("even_batches"),
            use_seedable_sampler=accelerator_config.pop("use_seedable_sampler"),
        )
        non_blocking = accelerator_config.pop("non_blocking")
        if non_blocking and not self.args.dataloader_pin_memory:
            logger.warning(
                "`non_blocking` is enabled but `dataloader_pin_memory` is not. For the best performance, it's recommended to enable both."
            )
        dataloader_config.non_blocking = non_blocking
        # this would have been updated above, no need for it anymore
        accelerator_config.pop("gradient_accumulation_kwargs")

        args = {
            "deepspeed_plugin": self.args.deepspeed_plugin,
            "gradient_accumulation_plugin": gradient_accumulation_plugin,
            "distribution_strategy": self.args.distribution_strategy,
            "dynamic": self.args.compile_dynamic,
            "dataloader_config": dataloader_config,
        }

        # create accelerator object
        self.accelerator = GaudiAccelerator(**args)
        # some Trainer classes need to use `gather` instead of `gather_for_metrics`, thus we store a flag
        self.gather_function = self.accelerator.gather_for_metrics

        if "use_gather_object" in inspect.signature(self.gather_function).parameters.keys():
            self.gather_function = functools.partial(
                self.gather_function, use_gather_object=self.args.eval_use_gather_object
            )

        # deepspeed and accelerate flags covering both trainer args and accelerate launcher
        self.is_deepspeed_enabled = getattr(self.accelerator.state, "deepspeed_plugin", None) is not None
        self.is_fsdp_enabled = getattr(self.accelerator.state, "fsdp_plugin", None) is not None

        # post accelerator creation setup
        if self.is_fsdp_enabled:
            fsdp_plugin = self.accelerator.state.fsdp_plugin
            fsdp_plugin.limit_all_gathers = self.args.fsdp_config.get(
                "limit_all_gathers", fsdp_plugin.limit_all_gathers
            )
            fsdp_plugin.activation_checkpointing = self.args.fsdp_config.get(
                "activation_checkpointing", fsdp_plugin.activation_checkpointing
            )
            if fsdp_plugin.activation_checkpointing and self.args.gradient_checkpointing:
                raise ValueError(
                    "The activation_checkpointing in FSDP config and the gradient_checkpointing in training arg "
                    "can't be set to True simultaneously. Please use FSDP's activation_checkpointing logic "
                    "when using FSDP."
                )

        if self.is_deepspeed_enabled and getattr(self.args, "hf_deepspeed_config", None) is None:
            self.propagate_args_to_deepspeed()

        # `save_only_model` can't be used with DeepSpeed/FSDP along with `load_best_model_at_end`
        if (
            self.args.save_only_model
            and (self.is_deepspeed_enabled or self.is_fsdp_enabled)
            and self.args.load_best_model_at_end
        ):
            wrapper = "DeepSpeed" if self.is_deepspeed_enabled else "FSDP"
            raise ValueError(f"{wrapper} can't be used with `save_only_model` along with `load_best_model_at_end`.")

        # `auto_find_batch_size` isn't supported yet with DeepSpeed Zero-3
        if (
            self.is_deepspeed_enabled
            and self.accelerator.state.deepspeed_plugin.zero_stage == 3
            and self.args.auto_find_batch_size
        ):
            raise ValueError(
                "`auto_find_batch_size` isn't supported yet with DeepSpeed Zero-3. Please consider using Zero-2, Zero-1, or FSDP"
            )

    def propagate_args_to_deepspeed(self, auto_find_batch_size=False):
        """
        Sets values in the deepspeed plugin based on the Trainer args
        """
        from .integrations.deepspeed import GaudiTrainerDeepSpeedConfig

        ds_plugin = self.accelerator.state.deepspeed_plugin

        ds_plugin.hf_ds_config = GaudiTrainerDeepSpeedConfig(ds_plugin.hf_ds_config.config)
        ds_plugin.deepspeed_config = ds_plugin.hf_ds_config.config
        ds_plugin.hf_ds_config.trainer_config_process(self.args, auto_find_batch_size)

    def _zero_model_grad(self, model):
        if hasattr(model, "_zero_grad_kwargs"):
            model.zero_grad(**model._zero_grad_kwargs)
        else:
            # Optimization based on setting gradients to None (instead of zeroing them out) may only be used when gradients are not recorded using HPU graphs.
            # HPU graphs rely on fixed tensors - setting gradients to None will enforce their re-allocation during the backward pass each step.
            set_to_none = (
                self.args.parallel_mode != ParallelMode.DISTRIBUTED or self.args.distribution_strategy == "ddp"
            ) and not self.args.use_hpu_graphs_for_training

            try:
                model.zero_grad(set_to_none=set_to_none)
                model._zero_grad_kwargs = {"set_to_none": set_to_none}
            except TypeError:
                model.zero_grad()
                model._zero_grad_kwargs = {}<|MERGE_RESOLUTION|>--- conflicted
+++ resolved
@@ -1076,10 +1076,6 @@
 
                     self.control = self.callback_handler.on_pre_optimizer_step(args, self.state, self.control)
 
-<<<<<<< HEAD
-                    optimizer_was_run = True
-=======
->>>>>>> f48dda82
                     self.optimizer.step()
 
                     self.control = self.callback_handler.on_optimizer_step(args, self.state, self.control)
@@ -1359,75 +1355,6 @@
                         "\nThis won't yield the same results as if the training had not been interrupted."
                     )
 
-<<<<<<< HEAD
-    def _save_checkpoint(self, model, trial, metrics=None):
-        # In all cases, including ddp/dp/deepspeed, self.model is always a reference to the model we
-        # want to save except FullyShardedDDP.
-        # assert unwrap_model(model) is self.model, "internal model should be a reference to self.model"
-
-        # Save model checkpoint
-        checkpoint_folder = f"{PREFIX_CHECKPOINT_DIR}-{self.state.global_step}"
-
-        if self.hp_search_backend is None and trial is None:
-            self.store_flos()
-
-        run_dir = self._get_output_dir(trial=trial)
-        output_dir = os.path.join(run_dir, checkpoint_folder)
-        self.save_model(output_dir, _internal_call=True)
-
-        if not self.args.save_only_model:
-            # Save optimizer and scheduler
-            self._save_optimizer_and_scheduler(output_dir)
-            # Save RNG state
-            self._save_rng_state(output_dir)
-
-        # Determine the new best metric / best model checkpoint
-        if metrics is not None and self.args.metric_for_best_model is not None:
-            metric_to_check = self.args.metric_for_best_model
-            if not metric_to_check.startswith("eval_"):
-                metric_to_check = f"eval_{metric_to_check}"
-            try:
-                metric_value = metrics[metric_to_check]
-            except KeyError as exc:
-                raise KeyError(
-                    f"The `metric_for_best_model` training argument is set to '{metric_to_check}', which is not found in the evaluation metrics. "
-                    f"The available evaluation metrics are: {list(metrics.keys())}. Consider changing the `metric_for_best_model` via the TrainingArguments."
-                ) from exc
-
-            operator = np.greater if self.args.greater_is_better else np.less
-            if (
-                self.state.best_metric is None
-                or self.state.best_model_checkpoint is None
-                or operator(metric_value, self.state.best_metric)
-            ):
-                self.state.best_metric = metric_value
-                self.state.best_model_checkpoint = output_dir
-
-        # Save the Trainer state
-        if self.args.should_save:
-            # Update `ExportableState` callbacks and `TrainerControl` state to where we are currently
-            for cb in [
-                cb for cb in self.callback_handler.callbacks + [self.control] if isinstance(cb, ExportableState)
-            ]:
-                cb_name = cb.__class__.__name__
-                cb_state = cb.state()
-                if isinstance(self.state.stateful_callbacks[cb_name], list):
-                    self.state.stateful_callbacks[cb_name].append(cb_state)
-                else:
-                    self.state.stateful_callbacks[cb_name] = cb_state
-            self.state.save_to_json(os.path.join(output_dir, TRAINER_STATE_NAME))
-
-        if self.args.push_to_hub:
-            self._push_from_checkpoint(output_dir)
-
-        # Maybe delete some older checkpoints.
-        if self.args.should_save:
-            # Solely rely on numerical checkpoint id for rotation.
-            # mtime is not reliable especially on some fuse fs in cloud environments.
-            self._rotate_checkpoints(use_mtime=False, output_dir=run_dir)
-
-=======
->>>>>>> f48dda82
     def _save_rng_state(self, output_dir):
         # Save RNG state in non-distributed training
         rng_states = {
