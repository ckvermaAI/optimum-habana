# coding=utf-8
# Copyright 2022 The HuggingFace Team. All rights reserved.
#
# Licensed under the Apache License, Version 2.0 (the "License");
# you may not use this file except in compliance with the License.
# You may obtain a copy of the License at
#
#     http://www.apache.org/licenses/LICENSE-2.0
#
# Unless required by applicable law or agreed to in writing, software
# distributed under the License is distributed on an "AS IS" BASIS,
# WITHOUT WARRANTIES OR CONDITIONS OF ANY KIND, either express or implied.
# See the License for the specific language governing permissions and
# limitations under the License.
"""
The Gaudi Trainer class, to easily train a 🤗 Transformers from scratch or finetune it on a new task.
"""

import contextlib
import copy
import functools
import inspect
import json
import math
import os
import random
import shutil
import time
import warnings
from collections.abc import Mapping
from pathlib import Path
from typing import TYPE_CHECKING, Any, Callable, Dict, List, Optional, Tuple, Type, Union

import huggingface_hub.utils as hf_hub_utils
import numpy as np
import torch
from accelerate import Accelerator, skip_first_batches
from accelerate.data_loader import SeedableRandomSampler
from accelerate.utils import (
    DistributedDataParallelKwargs,
<<<<<<< HEAD
    DistributedType,
=======
>>>>>>> e802f5f3
    load_fsdp_model,
    load_fsdp_optimizer,
    save_fsdp_model,
    save_fsdp_optimizer,
)
from huggingface_hub import upload_folder
from torch.utils.data import DataLoader, Dataset, IterableDataset, RandomSampler
from transformers import Trainer
from transformers.data.data_collator import DataCollator
from transformers.debug_utils import DebugOption, DebugUnderflowOverflow
from transformers.feature_extraction_utils import FeatureExtractionMixin
from transformers.image_processing_utils import BaseImageProcessor
from transformers.integrations.deepspeed import (
    deepspeed_load_checkpoint,
    is_deepspeed_available,
    is_deepspeed_zero3_enabled,
)
from transformers.modeling_utils import PreTrainedModel, load_sharded_checkpoint, unwrap_model
from transformers.processing_utils import ProcessorMixin
from transformers.tokenization_utils_base import PreTrainedTokenizerBase
from transformers.trainer import _get_fsdp_ckpt_kwargs, _is_peft_model, safe_globals
from transformers.trainer_callback import ExportableState, TrainerCallback, TrainerState
from transformers.trainer_pt_utils import (
    DistributedTensorGatherer,
    EvalLoopContainer,
    IterableDatasetShard,
    LengthGroupedSampler,
    SequentialDistributedSampler,
    find_batch_size,
    get_model_param_count,
    nested_concat,
    nested_detach,
    reissue_pt_warnings,
    remove_dummy_checkpoint,
)
from transformers.trainer_utils import (
    PREFIX_CHECKPOINT_DIR,
    EvalLoopOutput,
    EvalPrediction,
    HubStrategy,
    PredictionOutput,
    SaveStrategy,
    TrainOutput,
    denumpify_detensorize,
    enable_full_determinism,
    find_executable_batch_size,
    get_last_checkpoint,
    has_length,
)
from transformers.training_args import OptimizerNames, ParallelMode
from transformers.utils import (
    ADAPTER_CONFIG_NAME,
    ADAPTER_SAFE_WEIGHTS_NAME,
    ADAPTER_WEIGHTS_NAME,
    CONFIG_NAME,
    SAFE_WEIGHTS_INDEX_NAME,
    SAFE_WEIGHTS_NAME,
    WEIGHTS_INDEX_NAME,
    WEIGHTS_NAME,
    PushInProgress,
    is_accelerate_available,
    is_datasets_available,
    is_peft_available,
    is_safetensors_available,
)
from transformers.utils.deprecation import deprecate_kwarg

from optimum.utils import logging

from ..distributed import parallel_state
from ..utils import (
    HabanaProfile,
    get_hpu_memory_stats,
    set_seed,
    speed_metrics,
    to_device_dtype,
)
from .gaudi_configuration import GAUDI_CONFIG_NAME, GaudiConfig
from .integrations.deepspeed import deepspeed_init
from .trainer_utils import convert_into_dtypes, get_dtype
from .training_args import GaudiTrainingArguments


if is_datasets_available():
    import datasets

if is_safetensors_available():
    import safetensors.torch

if is_peft_available():
    from peft import PeftModel
    from peft.utils import PeftType

if is_deepspeed_available():
    from accelerate.utils import DeepSpeedSchedulerWrapper

from accelerate.utils import DataLoaderConfiguration


def _get_input_update_settings(model, lazy_mode: Optional[bool] = None) -> Tuple[bool, Dict]:
    """
    Determines whether the input settings need to be updated.

    Currently (attn_softmax_bf16, use_flash_attention, flash_attention_recompute,
    flash_attention_causal_mask) are enabled only for llama, qwen2, starcoder2, gemma, baichuan
    and chatglm

    lazy_mode for llama, qwen2, starcoder2 and mistral

    Args:
        model: The model instance for which the input update settings are being evaluated
        lazy_mode[Optional[bool]]: Whether to use lazy mode for the model (defaults to `None`)

    Returns:
        Tuple[bool, Dict]: A flag indicating whether the input settings should be updated.
        A dictionary containing the specific input settings that need to be updated, if any
    """
    inputs_update: Dict = {}

    should_update_inputs = (getattr(model, "generation_config", None) is not None) and (
        model.config.model_type in ("llama", "qwen2", "starcoder2", "gemma", "baichuan", "chatglm", "deepseek_v2")
    )
    if should_update_inputs:
        if model.generation_config.attn_softmax_bf16:
            inputs_update["attn_softmax_bf16"] = True
        if model.generation_config.use_flash_attention:
            inputs_update["use_flash_attention"] = True
        if model.generation_config.flash_attention_recompute:
            inputs_update["flash_attention_recompute"] = True
        if model.generation_config.flash_attention_causal_mask:
            inputs_update["flash_attention_causal_mask"] = True

    should_update_inputs = (
        (getattr(model, "generation_config", None) is not None)
        and (model.config.model_type in ("llama", "qwen2", "starcoder2", "mistral"))
        and (lazy_mode is not None)
    )
    if should_update_inputs:
        if _is_peft_model(model):
            forward_method = getattr(model.get_base_model(), "forward")
        else:
            forward_method = getattr(model, "forward")
        signature = inspect.signature(forward_method)
        if "lazy_mode" in signature.parameters:
            inputs_update["lazy_mode"] = lazy_mode

    should_update_inputs: bool = len(inputs_update) > 0

    return should_update_inputs, inputs_update


if TYPE_CHECKING:
    import optuna


DATA_SAMPLERS = [RandomSampler, SeedableRandomSampler]

logger = logging.get_logger(__name__)


# Name of the files used for checkpointing
TRAINING_ARGS_NAME = "training_args.bin"
TRAINER_STATE_NAME = "trainer_state.json"
OPTIMIZER_NAME = "optimizer.pt"
OPTIMIZER_NAME_BIN = "optimizer.bin"
SCALER_NAME = "scaler.pt"
SCHEDULER_NAME = "scheduler.pt"


class GaudiTrainer(Trainer):
    """
    GaudiTrainer is built on top of the tranformers' Trainer to enable
    deployment on Habana's Gaudi.
    """

    @deprecate_kwarg("tokenizer", new_name="processing_class", version="5.0.0", raise_if_both_names=True)
    def __init__(
        self,
        model: Union[PreTrainedModel, torch.nn.Module] = None,
        gaudi_config: GaudiConfig = None,
        args: GaudiTrainingArguments = None,
        data_collator: Optional[DataCollator] = None,
        train_dataset: Optional[Union[Dataset, IterableDataset, "datasets.Dataset"]] = None,
        eval_dataset: Optional[Union[Dataset, Dict[str, Dataset], "datasets.Dataset"]] = None,
        processing_class: Optional[
            Union[PreTrainedTokenizerBase, BaseImageProcessor, FeatureExtractionMixin, ProcessorMixin]
        ] = None,
        model_init: Optional[Callable[[], PreTrainedModel]] = None,
        compute_loss_func: Optional[Callable] = None,
        compute_metrics: Optional[Callable[[EvalPrediction], Dict]] = None,
        callbacks: Optional[List[TrainerCallback]] = None,
        optimizers: Tuple[Optional[torch.optim.Optimizer], Optional[torch.optim.lr_scheduler.LambdaLR]] = (None, None),
        optimizer_cls_and_kwargs: Optional[Tuple[Type[torch.optim.Optimizer], Dict[str, Any]]] = None,
        preprocess_logits_for_metrics: Optional[Callable[[torch.Tensor, torch.Tensor], torch.Tensor]] = None,
    ):
        if args is None:
            output_dir = "tmp_trainer"
            logger.info(f"No `GaudiTrainingArguments` passed, using `output_dir={output_dir}`.")
            args = GaudiTrainingArguments(output_dir=output_dir)

        self.use_hpu_amp = False
        self.use_cpu_amp = False
        if args.bf16 and not args.deepspeed:
            if args.half_precision_backend == "hpu_amp":
                self.use_hpu_amp = True
            else:
                self.use_cpu_amp = True

            # Workaround to not set amp backend again when calling super().__init__(...)
            # args.bf16 is not used after the __init__ anyway
            args.bf16 = False

        super().__init__(
            model,
            args,
            data_collator,
            train_dataset,
            eval_dataset,
            processing_class,
            model_init,
            compute_loss_func,
            compute_metrics,
            callbacks,
            optimizers,
            optimizer_cls_and_kwargs,
            preprocess_logits_for_metrics,
        )

        if gaudi_config is None:
            self.gaudi_config = GaudiConfig.from_pretrained(args.gaudi_config_name)
        else:
            self.gaudi_config = copy.deepcopy(gaudi_config)

        if self.args.use_habana:
            if self.args.use_hpu_graphs_for_inference:
                self.already_wrapped_for_hpu_graphs = False

            if self.args.deepspeed:
                # Mixed-precision backends are turned off when using DeepSpeed since it manages this itself
                self.gaudi_config.use_torch_autocast = False
                self.use_hpu_amp = False

            if self.args.deepspeed or self.args.dataloader_num_workers >= 1:
                # To avoid warnings about parallelism in tokenizers
                os.environ["TOKENIZERS_PARALLELISM"] = "false"

            if self.gaudi_config.use_torch_autocast:
                if not self.use_hpu_amp and not self.use_cpu_amp:
                    self.use_hpu_amp = True
                    logger.warning(
                        "The argument `--bf16` was not given but `use_torch_autocast` is True in the Gaudi configuration so mixed-precision training with Torch Autocast is enabled."
                    )

            if self.use_hpu_amp and "PT_HPU_AUTOCAST_LOWER_PRECISION_OPS_LIST" not in os.environ:
                self.gaudi_config.declare_autocast_bf16_fp32_ops()

            if self.args.use_lazy_mode:
                try:
                    import habana_frameworks.torch.core as htcore
                except ImportError as error:
                    error.msg = f"Could not import habana_frameworks.torch.core. {error.msg}."
                    raise error
                self.htcore = htcore

                try:
                    import habana_frameworks.torch.hpu as hthpu
                except ImportError as error:
                    error.msg = f"Could not import habana_frameworks.torch.hpu. {error.msg}."
                    raise error

                if self.gaudi_config.use_dynamic_shapes:
                    hthpu.enable_dynamic_shape()
                else:
                    hthpu.disable_dynamic_shape()

            try:
                from habana_frameworks.torch.hpu import random as hpu_random
            except ImportError as error:
                error.msg = f"Could not import habana_frameworks.torch.hpu.random. {error.msg}."
                raise error
            self.hpu_random = hpu_random

        # Set the correct log level depending on the node
        # Already done in super().init() but we have to do it again
        # because we use optimum.utils.logging here and not
        # transformers.utils.logging
        log_level = args.get_process_log_level()
        logging.set_verbosity(log_level)
        logging.enable_default_handler()
        logging.enable_explicit_format()

        # Suppress PyTorch autocast warnings with Wav2Vec2
        # This is a bug in PyTorch
        warnings.filterwarnings(
            "ignore", message="User provided device_type of 'cuda', but CUDA is not available. Disabling"
        )

    def _move_model_to_device(self, model, device):
        model = model.to(device)
        # Moving a model to HPU disconnects the tied weights, so we have to retie them.
        if self.args.use_habana and hasattr(model, "tie_weights"):
            model.tie_weights()

    def _get_train_sampler(self) -> Optional[torch.utils.data.Sampler]:
        if self.train_dataset is None or not has_length(self.train_dataset):
            return None

        # Build the sampler.
        if self.args.group_by_length:
            if is_datasets_available() and isinstance(self.train_dataset, datasets.Dataset):
                lengths = (
                    self.train_dataset[self.args.length_column_name]
                    if self.args.length_column_name in self.train_dataset.column_names
                    else None
                )
            else:
                lengths = None
            model_input_name = (
                self.processing_class.model_input_names[0] if self.processing_class is not None else None
            )
            return LengthGroupedSampler(
                self.args.train_batch_size * self.args.gradient_accumulation_steps,
                dataset=self.train_dataset,
                lengths=lengths,
                model_input_name=model_input_name,
            )

        else:
            num_samples = len(self.train_dataset)
            if (
                not self.args.dataloader_drop_last
                and num_samples % self.args.per_device_train_batch_size != 0
                and self.args.parallel_mode != ParallelMode.DISTRIBUTED
            ):
                # Make the total number of samples divisible by the batch size in lazy mode if needed
                num_samples += (
                    self.args.per_device_train_batch_size - num_samples % self.args.per_device_train_batch_size
                )
            return RandomSampler(self.train_dataset, num_samples=num_samples)

    def create_optimizer(self):
        """
        Setup the optimizer.

        We provide a reasonable default that works well. If you want to use something else, you can pass a tuple in the
        Trainer's init through `optimizers`, or subclass and override this method in a subclass.
        """
        if self.optimizer is None:
            decay_parameters = self.get_decay_parameter_names(self.model)

            optimizer_grouped_parameters = []
            for t_params, t_weight_decay in zip(
                [
                    [p for n, p in self.model.named_parameters() if n in decay_parameters and p.requires_grad],
                    [p for n, p in self.model.named_parameters() if n not in decay_parameters and p.requires_grad],
                ],
                [self.args.weight_decay, 0.0],
            ):
                # Empty groups of parameters are filtered because they make FusedAdamW crash
                if t_params:
                    optimizer_grouped_parameters.append(
                        {
                            "params": t_params,
                            "weight_decay": t_weight_decay,
                        }
                    )

            if self.gaudi_config.use_fused_adam and self.args.use_habana:
                try:
                    from habana_frameworks.torch.hpex.optimizers import FusedAdamW
                except ImportError as error:
                    error.msg = (
                        f"Could not import 'FusedAdamW' from 'habana_frameworks.torch.hpex.optimizers'. {error.msg}."
                    )
                    raise error
                optimizer_cls = FusedAdamW
                optimizer_kwargs = {
                    "lr": self.args.learning_rate,
                    "betas": (self.args.adam_beta1, self.args.adam_beta2),
                    "eps": self.args.adam_epsilon,
                }
            elif self.optimizer_cls_and_kwargs is not None:
                optimizer_cls, optimizer_kwargs = self.optimizer_cls_and_kwargs
            else:
                optimizer_cls, optimizer_kwargs = self.get_optimizer_cls_and_kwargs(self.args, self.model)

            # Overwrite `params` in case it's created by `get_optimizer_cls_and_kwargs`
            # e.g. for GaLore optimizer.
            if "params" in optimizer_kwargs:
                optimizer_grouped_parameters = optimizer_kwargs.pop("params")

            # Overwrite `model` in case it's created by `get_optimizer_cls_and_kwargs`
            # e.g. for LOMO optimizer.
            if "model" in optimizer_kwargs:
                optimizer_grouped_parameters = optimizer_kwargs.pop("model")

            # For layer-wise dummy optimizers we overwrite optimizer_grouped_parameters with `optimizer_dict`
            # to avoid arguments conflicts.
            if "optimizer_dict" in optimizer_kwargs:
                optimizer_grouped_parameters = optimizer_kwargs.pop("optimizer_dict")

            self.optimizer = optimizer_cls(optimizer_grouped_parameters, **optimizer_kwargs)

        return self.optimizer

    def _tune_save_checkpoint(self, checkpoint_dir: str):
        output_dir = os.path.join(checkpoint_dir, f"{PREFIX_CHECKPOINT_DIR}-{self.state.global_step}")
        self.save_model(output_dir, _internal_call=True)
        if self.args.should_save:
            # TODO
            # Update the `TrainerControl` state to where we are currently
            # self.state.stateful_callbacks["TrainerControl"] = self.control.state()
            self.state.save_to_json(os.path.join(output_dir, TRAINER_STATE_NAME))
            torch.save(self.optimizer.state_dict(), os.path.join(output_dir, OPTIMIZER_NAME))
            torch.save(self.lr_scheduler.state_dict(), os.path.join(output_dir, SCHEDULER_NAME))

    def _wrap_model(self, model, training=True, dataloader=None):
        # train/eval could be run multiple-times - if already wrapped, don't re-wrap it again
        if self.accelerator.unwrap_model(model) is not model:
            return model

        # Note: in torch.distributed mode, there's no point in wrapping the model
        # inside a DistributedDataParallel as we'll be under `no_grad` anyways.
        if not training:
            return model

        if self.args.parallel_mode == ParallelMode.DISTRIBUTED and self.args.distribution_strategy == "ddp":
            kwargs = {}

            if self.args.ddp_find_unused_parameters is not None:
                kwargs["find_unused_parameters"] = self.args.ddp_find_unused_parameters
                if self.args.ddp_find_unused_parameters and self.args.gradient_checkpointing:
                    logger.warning(
                        "ddp_find_unused_parameters and gradient_checkpointing are both True, which may lead to an error:"
                        " https://github.com/huggingface/transformers/pull/4659#issuecomment-643356021"
                    )
            elif isinstance(model, PreTrainedModel):
                # find_unused_parameters breaks checkpointing as per
                # https://github.com/huggingface/transformers/pull/4659#issuecomment-643356021
                kwargs["find_unused_parameters"] = not model.is_gradient_checkpointing
            else:
                kwargs["find_unused_parameters"] = True

            if self.args.ddp_bucket_cap_mb is not None:
                kwargs["bucket_cap_mb"] = self.args.ddp_bucket_cap_mb

            if self.args.use_habana:
                kwargs["gradient_as_bucket_view"] = True

            if self.args.ddp_broadcast_buffers is not None:
                kwargs["broadcast_buffers"] = self.args.ddp_broadcast_buffers

            self.accelerator.ddp_handler = DistributedDataParallelKwargs(**kwargs)

        if self.args.use_hpu_graphs_for_training:
            import habana_frameworks.torch as ht

            ht.hpu.ModuleCacher()(model=model, inplace=True)

        return model

    def train(
        self,
        resume_from_checkpoint: Optional[Union[str, bool]] = None,
        trial: Union["optuna.Trial", Dict[str, Any]] = None,
        ignore_keys_for_eval: Optional[List[str]] = None,
        **kwargs,
    ):
        """
        Main training entry point.

        Args:
            resume_from_checkpoint (`str` or `bool`, *optional*):
                If a `str`, local path to a saved checkpoint as saved by a previous instance of [`Trainer`]. If a
                `bool` and equals `True`, load the last checkpoint in *args.output_dir* as saved by a previous instance
                of [`Trainer`]. If present, training will resume from the model/optimizer/scheduler states loaded here.
            trial (`optuna.Trial` or `Dict[str, Any]`, *optional*):
                The trial run or the hyperparameter dictionary for hyperparameter search.
            ignore_keys_for_eval (`List[str]`, *optional*)
                A list of keys in the output of your model (if it is a dictionary) that should be ignored when
                gathering predictions for evaluation during the training.
            kwargs (`Dict[str, Any]`, *optional*):
                Additional keyword arguments used to hide deprecated arguments
        """
        if resume_from_checkpoint is False:
            resume_from_checkpoint = None

        # memory metrics - must set up as early as possible
        self._memory_tracker.start()

        args = self.args

        self.is_in_train = True

        # Attach NEFTune hooks if necessary
        if self.neftune_noise_alpha is not None:
            self.model = self._activate_neftune(self.model)

        # do_train is not a reliable argument, as it might not be set and .train() still called, so
        # the following is a workaround:
        if args.bf16_full_eval and not args.do_train and not self.is_model_parallel:
            self._move_model_to_device(self.model, args.device)

        if "model_path" in kwargs:
            resume_from_checkpoint = kwargs.pop("model_path")
            warnings.warn(
                (
                    "`model_path` is deprecated and will be removed in a future version. Use `resume_from_checkpoint` "
                    "instead."
                ),
                FutureWarning,
            )
        if len(kwargs) > 0:
            raise TypeError(f"train() got unexpected keyword arguments: {', '.join(list(kwargs.keys()))}.")
        # This might change the seed so needs to run first.
        self._hp_search_setup(trial)
        self._train_batch_size = self.args.train_batch_size

        # Model re-init
        model_reloaded = False
        if self.model_init is not None:
            # Seed must be set before instantiating the model when using model_init.
            if self.args.full_determinism:
                enable_full_determinism(self.args.seed)
            else:
                set_seed(self.args.seed)
            self.model = self.call_model_init(trial)
            model_reloaded = True
            # Reinitializes optimizer and scheduler
            self.optimizer, self.lr_scheduler = None, None

        # Load potential model checkpoint
        if isinstance(resume_from_checkpoint, bool) and resume_from_checkpoint:
            resume_from_checkpoint = get_last_checkpoint(args.output_dir)
            if resume_from_checkpoint is None:
                raise ValueError(f"No valid checkpoint found in output directory ({args.output_dir})")

        if resume_from_checkpoint is not None:
            if not self.is_deepspeed_enabled and not self.is_fsdp_enabled:
                self._load_from_checkpoint(resume_from_checkpoint)
            # In case of repeating the find_executable_batch_size, set `self._train_batch_size` properly
            state = TrainerState.load_from_json(os.path.join(resume_from_checkpoint, TRAINER_STATE_NAME))
            if state.train_batch_size is not None:
                self._train_batch_size = state.train_batch_size

        # If model was re-initialized, put it on the right device and update self.model_wrapped
        if model_reloaded:
            if self.place_model_on_device:
                self._move_model_to_device(self.model, args.device)
            self.model_wrapped = self.model

        inner_training_loop = find_executable_batch_size(
            self._inner_training_loop, self._train_batch_size, args.auto_find_batch_size
        )

        if args.push_to_hub:
            try:
                # Disable progress bars when uploading models during checkpoints to avoid polluting stdout
                hf_hub_utils.disable_progress_bars()
                return inner_training_loop(
                    args=args,
                    resume_from_checkpoint=resume_from_checkpoint,
                    trial=trial,
                    ignore_keys_for_eval=ignore_keys_for_eval,
                )
            finally:
                hf_hub_utils.enable_progress_bars()
        else:
            return inner_training_loop(
                args=args,
                resume_from_checkpoint=resume_from_checkpoint,
                trial=trial,
                ignore_keys_for_eval=ignore_keys_for_eval,
            )

    def _inner_training_loop(
        self,
        batch_size=None,
        args=None,
        resume_from_checkpoint=None,
        trial=None,
        ignore_keys_for_eval=None,
    ):
        self.accelerator.free_memory()
        self._train_batch_size = batch_size
        if self.args.auto_find_batch_size:
            if self.state.train_batch_size != self._train_batch_size:
                from accelerate.utils import release_memory

                (self.model_wrapped,) = release_memory(self.model_wrapped)
                self.model_wrapped = self.model

                # Check for DeepSpeed *after* the initial pass and modify the config
                if self.is_deepspeed_enabled:
                    # Temporarily unset `self.args.train_batch_size`
                    original_bs = self.args.per_device_train_batch_size
                    self.args.per_device_train_batch_size = self._train_batch_size // max(1, self.args.n_gpu)
                    self.propagate_args_to_deepspeed(True)
                    self.args.per_device_train_batch_size = original_bs
            self.state.train_batch_size = self._train_batch_size
        logger.debug(f"Currently training with a batch size of: {self._train_batch_size}")
        # Data loader and number of training steps
        train_dataloader = self.get_train_dataloader()

        # Setting up training control variables:
        # number of training epochs: num_train_epochs
        # number of training steps per epoch: num_update_steps_per_epoch
        # total number of training steps to execute: max_steps
        total_train_batch_size = self._train_batch_size * args.gradient_accumulation_steps * args.world_size
        (
            num_train_epochs,
            num_update_steps_per_epoch,
            num_examples,
            num_train_samples,
            epoch_based,
            len_dataloader,
            max_steps,
        ) = self.set_initial_training_values(args, train_dataloader, total_train_batch_size)
        if (
            self.accelerator.mpu.sequence_parallel_is_initialized()
            and self.accelerator.mpu.get_sequence_parallel_world_size() > 1
        ):
            total_train_batch_size = total_train_batch_size / self.accelerator.mpu.get_sequence_parallel_world_size()

        num_train_tokens = None
        if self.args.include_tokens_per_second:
            num_train_tokens = self.num_tokens(train_dataloader, None if epoch_based else max_steps)
            # If going by epochs, multiply tokens linearly
            if len_dataloader is not None and epoch_based:
                num_train_tokens *= args.num_train_epochs
            # Otherwise since its steps, we just multiply by grad accum
            else:
                num_train_tokens *= args.gradient_accumulation_steps

        if DebugOption.UNDERFLOW_OVERFLOW in self.args.debug:
            debug_overflow = DebugUnderflowOverflow(self.model)  # noqa

        delay_optimizer_creation = self.is_fsdp_enabled

        # We need to reset the scheduler, as its parameters may be different on subsequent calls
        if self._created_lr_scheduler:
            self.lr_scheduler = None
            self._created_lr_scheduler = False

        if self.is_deepspeed_enabled:
            self.optimizer, self.lr_scheduler = deepspeed_init(self, num_training_steps=max_steps)

        if not delay_optimizer_creation:
            self.create_optimizer_and_scheduler(num_training_steps=max_steps)

        self.state = TrainerState(
            stateful_callbacks=[
                cb for cb in self.callback_handler.callbacks + [self.control] if isinstance(cb, ExportableState)
            ]
        )
        self.state.is_hyper_param_search = trial is not None
        self.state.train_batch_size = self._train_batch_size

        # Compute absolute values for logging, eval, and save if given as ratio
        self.state.compute_steps(args, max_steps)

        # Activate gradient checkpointing if needed
        if args.gradient_checkpointing:
            import transformers.modeling_utils

            if args.deepspeed:
                from deepspeed.runtime.activation_checkpointing.checkpointing import (
                    CheckpointFunction,
                    non_reentrant_checkpoint,
                )

                # HACK because outputs should always be tuples
                def hpu_deepspeed_checkpointing(function, *checkpoint_args, use_reentrant: Optional[bool] = None):
                    """DeepSpeed activation checkpointing."""
                    if use_reentrant is None:
                        use_reentrant = True
                    if use_reentrant:
                        all_outputs = []
                        CheckpointFunction.apply(function, all_outputs, *checkpoint_args)
                    else:
                        logger.info("DeepSpeed activation checkpointing=non_reentrant_checkpoint")
                        all_outputs = non_reentrant_checkpoint(function, *checkpoint_args)

                    # Always return a tuple
                    # When all_outputs contains only one element, DeepSpeed returns this element instead of a tuple
                    # which is not consistent with some models. See https://github.com/microsoft/DeepSpeed/issues/1057.
                    return tuple(all_outputs)

                torch.utils.checkpoint.checkpoint = hpu_deepspeed_checkpointing
                transformers.modeling_utils.checkpoint = hpu_deepspeed_checkpointing
            elif args.use_lazy_mode:
                from .gradient_checkpointing import checkpoint as lazy_mode_checkpointing

                torch.utils.checkpoint.checkpoint = lazy_mode_checkpointing
                transformers.modeling_utils.checkpoint = lazy_mode_checkpointing

            self.model.gradient_checkpointing_enable(gradient_checkpointing_kwargs=args.gradient_checkpointing_kwargs)

            # Is this necessary ? why is it not in acceleate ?
            # Wrap `_gradient_checkpointing_func` in the model with `transformer_engine` `activation_checkpointing` context.
            if self.accelerator.state.mixed_precision == "fp8":
                import intel_transformer_engine as te

                def _gradient_checkpointing_wrap(func, *args, **kwargs):
                    """
                    `_gradient_checkpointing_func` always takes the function to be recomputed as the first argument. The function
                    below wraps this first argument with `transformer_engine`'s `activation_checkpointing` context.
                    """
                    _args = list(args)
                    _args[0] = te.distributed.activation_checkpointing()(_args[0])
                    args = tuple(_args)

                    return func(*args, **kwargs)

                if hasattr(self.model, "gradient_checkpointing") and self.model.gradient_checkpointing:
                    self.model._gradient_checkpointing_func = functools.partial(
                        _gradient_checkpointing_wrap, self.model._gradient_checkpointing_func
                    )
                    return

                for module in self.model.modules():
                    if hasattr(module, "gradient_checkpointing") and module.gradient_checkpointing:
                        module._gradient_checkpointing_func = functools.partial(
                            _gradient_checkpointing_wrap, module._gradient_checkpointing_func
                        )

        else:
            # Hack because `RegressionModel` in test_trainer.py doesn't have `gradient_checkpointing_disable`
            if hasattr(self.model, "gradient_checkpointing_disable"):
                self.model.gradient_checkpointing_disable()

        model = self._wrap_model(self.model_wrapped)

        # as the model is wrapped, don't use `accelerator.prepare`
        # this is for unhandled cases such as
        # FSDP-XLA, SageMaker MP/DP, DataParallel, IPEX
        use_accelerator_prepare = True if model is self.model else False

        if use_accelerator_prepare and self.is_fsdp_enabled:
            # In case of auto_find_batch_size=True
            # Remove FSDP wrapping from sub-models.
            self.model = unwrap_model(self.model, recursive=True)

        if delay_optimizer_creation:
            if use_accelerator_prepare:
                # configure fsdp plugin for qlora if any
                self._fsdp_qlora_plugin_updates()
                if self.accelerator.mixed_precision != "fp8":
                    self.model = self.accelerator.prepare(self.model)
            self.create_optimizer_and_scheduler(num_training_steps=max_steps)

        # prepare using `accelerator` prepare
        if use_accelerator_prepare:
            self.model.train()
            if hasattr(self.lr_scheduler, "step"):
                model, self.optimizer = self.accelerator.prepare(self.model, self.optimizer)
            else:
                # to handle cases wherein we pass "DummyScheduler" such as when it is specified in DeepSpeed config.
                model, self.optimizer, self.lr_scheduler = self.accelerator.prepare(
                    self.model, self.optimizer, self.lr_scheduler
                )
        elif self.args.optim in [OptimizerNames.LOMO, OptimizerNames.ADALOMO]:
            # In this case we are in DDP + LOMO, which should be supported
            self.optimizer = self.accelerator.prepare(self.optimizer)

        if self.is_fsdp_enabled:
            self.model = self.model_wrapped = model

        # for the rest of this function `model` is the outside model, whether it was wrapped or not
        if model is not self.model:
            self.model_wrapped = model

        # backward compatibility
        if self.is_deepspeed_enabled:
            self.deepspeed = self.model_wrapped

        # ckpt loading
        if resume_from_checkpoint is not None:
            if self.is_deepspeed_enabled:
                deepspeed_load_checkpoint(
                    self.model_wrapped, resume_from_checkpoint, load_module_strict=not _is_peft_model(self.model)
                )
            elif self.is_fsdp_enabled:
                self._load_from_checkpoint(resume_from_checkpoint, self.model_wrapped)

        # Check if saved optimizer or scheduler states exist
        self._load_optimizer_and_scheduler(resume_from_checkpoint)
        self._load_scaler(resume_from_checkpoint)

        if self.gaudi_config.use_fused_clip_norm and self.args.use_habana:
            try:
                from habana_frameworks.torch.hpex.normalization import FusedClipNorm
            except ImportError as error:
                error.msg = f"Could not import habana_frameworks.torch.hpex.normalization. {error.msg}."
                raise error
            self.FusedNorm = FusedClipNorm(model.parameters(), args.max_grad_norm)
        else:
            self.FusedNorm = None

        # important: at this point:
        # self.model         is the Transformers Model
        # self.model_wrapped is DDP(Transformers Model), Deepspeed(Transformers Model), etc.
        # FSDP(Transformers Model), Dynamo Optimized Module(Transformers Model) etc.

        # Train!
        logger.info("***** Running training *****")
        logger.info(f"  Num examples = {num_examples:,}")
        logger.info(f"  Num Epochs = {num_train_epochs:,}")
        logger.info(f"  Instantaneous batch size per device = {self.args.per_device_train_batch_size:,}")
        if self.args.per_device_train_batch_size != self._train_batch_size:
            logger.info(f"  Training with DataParallel so batch size has been adjusted to: {self._train_batch_size:,}")
        logger.info(f"  Total train batch size (w. parallel, distributed & accumulation) = {total_train_batch_size:,}")
        logger.info(f"  Gradient Accumulation steps = {args.gradient_accumulation_steps}")
        logger.info(f"  Total optimization steps = {max_steps:,}")
        logger.info(f"  Number of trainable parameters = {get_model_param_count(model, trainable_only=True):,}")

        self.state.epoch = 0
        start_time = time.time()
        start_time_after_warmup = None
        epochs_trained = 0
        steps_trained_in_current_epoch = 0
        steps_trained_progress_bar = None

        # Check if continuing training from a checkpoint
        if resume_from_checkpoint is not None and os.path.isfile(
            os.path.join(resume_from_checkpoint, TRAINER_STATE_NAME)
        ):
            self.state = TrainerState.load_from_json(os.path.join(resume_from_checkpoint, TRAINER_STATE_NAME))
            self.compare_trainer_and_checkpoint_args(self.args, self.state)
            self._load_callback_state()
            epochs_trained = int(self.state.global_step // num_update_steps_per_epoch)
            if not args.ignore_data_skip:
                steps_trained_in_current_epoch = self.state.global_step % (num_update_steps_per_epoch)
                steps_trained_in_current_epoch *= args.gradient_accumulation_steps
            else:
                steps_trained_in_current_epoch = 0

            logger.info("  Continuing training from checkpoint, will skip to saved global_step")
            logger.info(f"  Continuing training from epoch {epochs_trained}")
            logger.info(f"  Continuing training from global step {self.state.global_step}")
            if not args.ignore_data_skip:
                logger.info(
                    f"  Will skip the first {epochs_trained} epochs then the first"
                    f" {steps_trained_in_current_epoch} batches in the first epoch."
                )

        # In multi-worker training: broadcast model parameters from worker:0 to all the others.
        # This must be done manually unless DistributedDataParallel is used.
        if self.args.parallel_mode == ParallelMode.DISTRIBUTED and self.args.distribution_strategy == "fast_ddp":
            from ..distributed import all_reduce_gradients

            logger.debug(
                f"Broadcasting the model parameters to assure that each of {self.args.world_size} workers start the training from the same point."
            )
            for param in model.parameters():
                torch.distributed.broadcast(param.data, src=0)

        # Update the references
        self.state.init_training_references(self, train_dataloader, max_steps, num_train_epochs, trial)

        # tr_loss is a tensor to avoid synchronization of TPUs through .item()
        tr_loss = torch.tensor(0.0).to(args.device)
        # _total_loss_scalar is updated every time .item() has to be called on tr_loss and stores the sum of all losses
        self._total_loss_scalar = 0.0
        self._globalstep_last_logged = self.state.global_step
        self._zero_model_grad(model)
<<<<<<< HEAD

        grad_norm: Optional[float] = None

        # Gradient clipping
        _should_compute_grad_norm: bool = self.accelerator.distributed_type != DistributedType.DEEPSPEED and (
=======
        grad_norm: Optional[float] = None

        # Gradient clipping
        _should_compute_grad_norm: bool = self.accelerator.distributed_type != GaudiDistributedType.DEEPSPEED and (
>>>>>>> e802f5f3
            args.max_grad_norm is not None and args.max_grad_norm > 0
        )

        # attn_softmax_bf16 and use_flash_attention are enabled only for llama, qwen2, starcoder2, gemma and baichuan
        # lazy_mode for llama, qwen2, starcoder2 and mistral
        _should_update_inputs, _inputs_update = _get_input_update_settings(self.model, lazy_mode=args.use_lazy_mode)

        self.control = self.callback_handler.on_train_begin(args, self.state, self.control)

        if args.eval_on_start:
            self._evaluate(trial, ignore_keys_for_eval, skip_scheduler=True)

        if self.args.adjust_throughput:
            self.log_evaluate_save_time = 0
        else:
            self.log_evaluate_save_time = None

        # Calculate the number of items in each batch for all epochs
        num_items_in_batches = self.get_num_items_in_batches(
            args,
            epochs_trained,
            num_train_epochs,
            train_dataloader,
            len_dataloader,
            num_examples,
<<<<<<< HEAD
=======
            steps_trained_in_current_epoch,
>>>>>>> e802f5f3
        )

        hb_profiler = HabanaProfile(
            warmup=self.args.profiling_warmup_steps,
            active=self.args.profiling_steps,
            record_shapes=self.args.profiling_record_shapes,
            with_stack=self.args.profiling_with_stack,
        )
        hb_profiler.start()

        if _is_peft_model(self.model) and self.model.peft_type == PeftType.ADALORA:
            self.model.base_model.peft_config[self.model.trainable_adapter_name].total_step = max_steps
            if max_steps < self.model.base_model.peft_config[self.model.trainable_adapter_name].tfinal:
                self.model.base_model.peft_config[self.model.trainable_adapter_name].tfinal = 0

        for epoch in range(epochs_trained, num_train_epochs):
            epoch_dataloader = train_dataloader
            if hasattr(epoch_dataloader, "set_epoch"):
                epoch_dataloader.set_epoch(epoch)

            # Reset the past mems state at the beginning of each epoch if necessary.
            if args.past_index >= 0:
                self._past = None

            steps_in_epoch = (
                len(epoch_dataloader)
                if len_dataloader is not None
                else args.max_steps * args.gradient_accumulation_steps
            )
            self.control = self.callback_handler.on_epoch_begin(args, self.state, self.control)

            if epoch == epochs_trained and resume_from_checkpoint is not None and steps_trained_in_current_epoch == 0:
                self._load_rng_state(resume_from_checkpoint)

            rng_to_sync = False
            steps_skipped = 0
            if steps_trained_in_current_epoch > 0:
                epoch_dataloader = skip_first_batches(epoch_dataloader, steps_trained_in_current_epoch)
                steps_skipped = steps_trained_in_current_epoch
                steps_trained_in_current_epoch = 0
                rng_to_sync = True

            step = -1
            epoch_iterator = iter(epoch_dataloader)
            # We chunkify the epoch iterator into gradient accumulation steps `n` batches
            remainder = num_examples % args.gradient_accumulation_steps
            if remainder == 0:
                remainder = args.gradient_accumulation_steps
            update_step = -1
            total_updates = steps_in_epoch // args.gradient_accumulation_steps + 1
            if args.gradient_accumulation_steps == 1:
                total_updates -= 1
            for _ in range(total_updates):
                update_step += 1
                num_batches = args.gradient_accumulation_steps if update_step != (total_updates - 1) else remainder
                batch_samples = self.get_iterator_batch_samples(epoch_iterator, num_batches)
                num_items_in_batch = num_items_in_batches[epoch][update_step]
                for i, inputs in enumerate(batch_samples):
                    step += 1

                    if (
                        args.throughput_warmup_steps > 0
                        and (args.throughput_warmup_steps * args.gradient_accumulation_steps)
                        == epoch * steps_in_epoch + step
                    ):
                        start_time_after_warmup = time.time()

                    do_sync_step = (step + 1) % args.gradient_accumulation_steps == 0 or (step + 1) == steps_in_epoch
                    # Since we perform prefetching, we need to manually set sync_gradients
                    self.accelerator.gradient_state._set_sync_gradients(do_sync_step)

                    if self.args.include_num_input_tokens_seen:
                        main_input_name = getattr(self.model, "main_input_name", "input_ids")
                        if main_input_name not in inputs:
                            logger.warning(
                                "Tried to track the number of tokens seen, however the current model is "
                                "not configured properly to know what item is the input. To fix this, add "
                                "a `main_input_name` attribute to the model class you are using."
                            )
                        else:
                            input_tokens = inputs[main_input_name].numel()
                            input_tokens = torch.tensor(input_tokens, device=self.args.device, dtype=torch.int64)
                            self.state.num_input_tokens_seen += (
                                self.accelerator.gather(input_tokens).sum().cpu().item()
                            )
                    if rng_to_sync:
                        self._load_rng_state(resume_from_checkpoint)
                        rng_to_sync = False

                    # Skip past any already trained steps if resuming training
                    if steps_trained_in_current_epoch > 0:
                        steps_trained_in_current_epoch -= 1
                        if steps_trained_progress_bar is not None:
                            steps_trained_progress_bar.update(1)
                        if steps_trained_in_current_epoch == 0:
                            self._load_rng_state(resume_from_checkpoint)
                        continue
                    elif steps_trained_progress_bar is not None:
                        steps_trained_progress_bar.close()
                        steps_trained_progress_bar = None

                    if step % args.gradient_accumulation_steps == 0:
                        self.control = self.callback_handler.on_step_begin(args, self.state, self.control)

                    # attn_softmax_bf16 and use_flash_attention is enabled only for llama, qwen2, starcoder2, gemma, baichuan and chatglm
                    # lazy_mode for llama, qwen2, starcoder2 and mistral
                    if _should_update_inputs:
                        inputs.update(_inputs_update)

                    # TODO: keep syncs for fast DDP?
                    # We explicitly want to avoid relying on `accelerator.accumulate` for generation training
                    context = (
                        functools.partial(self.accelerator.no_sync, model=model)
                        if i != len(batch_samples) - 1
<<<<<<< HEAD
                        and self.accelerator.distributed_type != DistributedType.DEEPSPEED
=======
                        and self.accelerator.distributed_type != GaudiDistributedType.DEEPSPEED
>>>>>>> e802f5f3
                        else contextlib.nullcontext
                    )
                    with context():
                        tr_loss_step = self.training_step(model, inputs, num_items_in_batch)

                    if (
                        args.parallel_mode == ParallelMode.DISTRIBUTED
                        and args.distribution_strategy == "fast_ddp"
                        and do_sync_step
                    ):
                        all_reduce_gradients(
                            model, use_hpu_graphs=True
                        )  # use HPU graphs for gradient fusion regardless of args.use_hpu_graphs_for_training setting

                    if args.logging_nan_inf_filter and (torch.isnan(tr_loss_step) or torch.isinf(tr_loss_step)):
                        # if loss is nan or inf simply add the average of previous logged losses
                        tr_loss = tr_loss + tr_loss / (1 + self.state.global_step - self._globalstep_last_logged)
                    else:
                        if tr_loss.device != tr_loss_step.device:
                            raise ValueError(
                                f"Calculated loss must be on the original device: {tr_loss.device} but device in use is {tr_loss_step.device}"
                            )
                        tr_loss = tr_loss + tr_loss_step

                    self.current_flos += float(self.floating_point_ops(inputs))

                    if args.use_lazy_mode:
                        self.htcore.mark_step()

                    if do_sync_step:
                        # Since we perform prefetching, we need to manually set sync_gradients to True
                        self.accelerator.gradient_state._set_sync_gradients(True)

                        # If the condition is true, we need to compute grad_norm, deepspeed does its own clipping
                        if _should_compute_grad_norm:
                            # Gradient clipping
                            if self.FusedNorm is not None:
                                # TODO: to merge self.accelerator.clip_grad_norm_ when HMP is removed
                                grad_norm = self.FusedNorm.clip_norm(model.parameters())
                            else:
                                # Revert to normal clipping otherwise
                                grad_norm = self.accelerator.clip_grad_norm_(
                                    model.parameters(),
                                    args.max_grad_norm,
                                )

                        self.control = self.callback_handler.on_pre_optimizer_step(args, self.state, self.control)

                        self.optimizer.step()

                        self.control = self.callback_handler.on_optimizer_step(args, self.state, self.control)

                        if not self.accelerator.optimizer_step_was_skipped:
                            # Delay optimizer scheduling until metrics are generated
                            if not isinstance(self.lr_scheduler, torch.optim.lr_scheduler.ReduceLROnPlateau):
                                self.lr_scheduler.step()

                        self._zero_model_grad(model)
                        self.state.global_step += 1
                        self.state.epoch = epoch + (step + 1 + steps_skipped) / steps_in_epoch
                        if args.use_lazy_mode:
                            self.htcore.mark_step()
                        self.control = self.callback_handler.on_step_end(args, self.state, self.control)
                        self._maybe_log_save_evaluate(
                            tr_loss, grad_norm, model, trial, epoch, ignore_keys_for_eval, start_time
                        )
                    else:
                        self.control = self.callback_handler.on_substep_end(args, self.state, self.control)

                    hb_profiler.step()
                    if self.control.should_epoch_stop or self.control.should_training_stop:
                        break
                # We also need to break out of the nested loop
                if self.control.should_epoch_stop or self.control.should_training_stop:
                    break
            if step < 0:
                logger.warning(
                    "There seems not to be a single sample in your epoch_iterator, stopping training at step"
                    f" {self.state.global_step}! This is expected if you're using an IterableDataset and set"
                    f" num_steps ({max_steps}) higher than the number of available samples."
                )
                self.control.should_training_stop = True

            self.control = self.callback_handler.on_epoch_end(args, self.state, self.control)
            self._maybe_log_save_evaluate(tr_loss, grad_norm, model, trial, epoch, ignore_keys_for_eval, start_time)

            if self.control.should_training_stop:
                break

        hb_profiler.stop()

        if args.past_index and hasattr(self, "_past"):
            # Clean the state at the end of training
            delattr(self, "_past")

        logger.info("\n\nTraining completed. Do not forget to share your model on huggingface.co/models =)\n\n")
        if args.load_best_model_at_end and self.state.best_model_checkpoint is not None:
            # Wait for everyone to get here so we are sure the model has been saved by process 0.
            if args.parallel_mode == ParallelMode.DISTRIBUTED:
                torch.distributed.barrier()

            self._load_best_model()

        # add remaining tr_loss
        self._total_loss_scalar += tr_loss.item()
        effective_global_step = max(self.state.global_step, 0.001)  # Avoid ZeroDivisionError
        train_loss = self._total_loss_scalar / effective_global_step

        # Warmup steps are removed from the calculation of speed metrics
        num_samples_for_speed_metrics = num_train_samples - args.throughput_warmup_steps * total_train_batch_size
        num_steps_for_speed_metrics = self.state.max_steps - args.throughput_warmup_steps
        metrics = speed_metrics(
            "train",
            start_time,
            num_samples=num_samples_for_speed_metrics,
            num_steps=num_steps_for_speed_metrics,
            num_tokens=num_train_tokens,
            start_time_after_warmup=start_time_after_warmup,
            log_evaluate_save_time=self.log_evaluate_save_time,
        )
        self.store_flos()
        metrics["total_flos"] = self.state.total_flos
        metrics["train_loss"] = train_loss

        self.is_in_train = False

        self._memory_tracker.stop_and_update_metrics(metrics)

        self.log(metrics)

        run_dir = self._get_output_dir(trial)
        checkpoints_sorted = self._sorted_checkpoints(use_mtime=False, output_dir=run_dir)

        # Delete the last checkpoint when save_total_limit=1 if it's different from the best checkpoint and process allowed to save.
        if self.args.should_save and self.state.best_model_checkpoint is not None and self.args.save_total_limit == 1:
            for checkpoint in checkpoints_sorted:
                if not os.path.samefile(checkpoint, self.state.best_model_checkpoint):
                    logger.info(f"Deleting older checkpoint [{checkpoint}] due to args.save_total_limit")
                    shutil.rmtree(checkpoint, ignore_errors=True)

        self.control = self.callback_handler.on_train_end(args, self.state, self.control)

        # Wait for the checkpoint to be uploaded.
        self._finish_current_push()

        # After training we make sure to retrieve back the original forward pass method
        # for the embedding layer by removing the forward post hook.
        if self.neftune_noise_alpha is not None:
            self._deactivate_neftune(self.model)

        return TrainOutput(self.state.global_step, train_loss, metrics)

    # why is this rewritten ?
    def _load_best_model(self):
        logger.info(f"Loading best model from {self.state.best_model_checkpoint} (score: {self.state.best_metric}).")
        best_model_path = os.path.join(self.state.best_model_checkpoint, WEIGHTS_NAME)
        best_safe_model_path = os.path.join(self.state.best_model_checkpoint, SAFE_WEIGHTS_NAME)
        best_adapter_model_path = os.path.join(self.state.best_model_checkpoint, ADAPTER_WEIGHTS_NAME)
        best_safe_adapter_model_path = os.path.join(self.state.best_model_checkpoint, ADAPTER_SAFE_WEIGHTS_NAME)

        model = self.model

        if self.is_deepspeed_enabled:
            deepspeed_load_checkpoint(
                self.model_wrapped,
                self.state.best_model_checkpoint,
                load_module_strict=not _is_peft_model(self.model),
            )
        elif self.is_fsdp_enabled:
            load_result = load_fsdp_model(
                self.accelerator.state.fsdp_plugin,
                self.accelerator,
                model,
                self.state.best_model_checkpoint,
                **_get_fsdp_ckpt_kwargs(),
            )
        elif (
            os.path.exists(best_model_path)
            or os.path.exists(best_safe_model_path)
            or os.path.exists(best_adapter_model_path)
            or os.path.exists(best_safe_adapter_model_path)
        ):
            has_been_loaded = True
            weights_only_kwarg = {"weights_only": True}
            if _is_peft_model(model):
                # If train a model using PEFT & LoRA, assume that adapter have been saved properly.
                # TODO: in the future support only specific min PEFT versions
                if (hasattr(model, "active_adapter") or hasattr(model, "active_adapters")) and hasattr(
                    model, "load_adapter"
                ):
                    # For BC for older PEFT versions
                    if hasattr(model, "active_adapters"):
                        active_adapter = model.active_adapters[0]
                        if len(model.active_adapters) > 1:
                            logger.warning("Detected multiple active adapters, will only consider the first one")
                    else:
                        active_adapter = model.active_adapter

                    if os.path.exists(best_adapter_model_path) or os.path.exists(best_safe_adapter_model_path):
                        try:
                            model.load_adapter(self.state.best_model_checkpoint, active_adapter)
                        except RuntimeError as exc:
                            if model.peft_config[active_adapter].is_prompt_learning:
                                # for context: https://github.com/huggingface/peft/issues/2256
                                msg = (
                                    "When using prompt learning PEFT methods such as "
                                    f"{model.peft_config[active_adapter].peft_type.value}, setting "
                                    "load_best_model_at_end=True can lead to errors, it is recommended "
                                    "to set this to False and to load the model manually from the checkpoint "
                                    "directory using PeftModel.from_pretrained(base_model, <path>) after training "
                                    "has finished."
                                )
                                raise RuntimeError(msg) from exc
                            else:
                                raise
                        # Load_adapter has no return value present, modify it when appropriate.
                        from torch.nn.modules.module import _IncompatibleKeys

                        load_result = _IncompatibleKeys([], [])
                    else:
                        logger.warning(
                            "The intermediate checkpoints of PEFT may not be saved correctly, "
                            f"consider using a custom callback to save {ADAPTER_WEIGHTS_NAME} in corresponding saving folders. "
                            "Check some examples here: https://github.com/huggingface/peft/issues/96"
                        )
                        has_been_loaded = False
                else:
                    logger.warning("Could not load adapter model, make sure to have `peft>=0.3.0` installed")
                    has_been_loaded = False
            else:
                # We load the model state dict on the CPU to avoid an OOM error.
                if self.args.save_safetensors and os.path.isfile(best_safe_model_path):
                    state_dict = safetensors.torch.load_file(best_safe_model_path, device="cpu")
                else:
                    state_dict = torch.load(
                        best_model_path,
                        map_location="cpu",
                        **weights_only_kwarg,
                    )

                # If the model is on the GPU, it still works!
                # workaround for FSDP bug https://github.com/pytorch/pytorch/issues/82963
                # which takes *args instead of **kwargs
                load_result = model.load_state_dict(state_dict, False)

            if has_been_loaded:
                self._issue_warnings_after_load(load_result)
        elif os.path.exists(os.path.join(self.state.best_model_checkpoint, SAFE_WEIGHTS_INDEX_NAME)) or os.path.exists(
            os.path.join(self.state.best_model_checkpoint, WEIGHTS_INDEX_NAME)
        ):
            load_result = load_sharded_checkpoint(model, self.state.best_model_checkpoint, strict=False)
            self._issue_warnings_after_load(load_result)
        else:
            logger.warning(
                f"Could not locate the best model at {best_model_path}, if you are running a distributed training "
                "on multiple nodes, you should activate `--save_on_each_node`."
            )

    def _maybe_log_save_evaluate(self, tr_loss, _grad_norm, model, trial, epoch, ignore_keys_for_eval, start_time):
        if self.args.adjust_throughput:
            save_start = time.perf_counter()

        if self.control.should_log and self.state.global_step > self._globalstep_last_logged:
            logs: Dict[str, float] = {}

            # all_gather + mean() to get average loss over all processes
            tr_loss_scalar = self._nested_gather(tr_loss).mean().item()

            # reset tr_loss to zero
            tr_loss -= tr_loss

            logs["loss"] = round(tr_loss_scalar / (self.state.global_step - self._globalstep_last_logged), 4)

            # This grad_norm block was outside of _maybe_log_save_evaluate method causing perf degradation.
            # Moving it here so the grad tensor is only copied when it's needed.
            if self.accelerator.distributed_type == DistributedType.DEEPSPEED:
                grad_norm = model.get_global_grad_norm()
                # In some cases the grad norm may not return a float
                if hasattr(grad_norm, "item"):
                    grad_norm = grad_norm.item()
            else:
                if (
                    _grad_norm is not None
                    and self.accelerator.distributed_type != DistributedType.FSDP
                    and _grad_norm.size() == torch.Size([1])
                ):
                    grad_norm = _grad_norm.detach().item()
                else:
                    grad_norm = None

            if grad_norm is not None:
                logs["grad_norm"] = grad_norm
            logs["learning_rate"] = self._get_learning_rate()

            self._total_loss_scalar += tr_loss_scalar
            self._globalstep_last_logged = self.state.global_step
            self.store_flos()

            self.log(logs, start_time)

        metrics = None
        if self.control.should_evaluate:
            metrics = self._evaluate(trial, ignore_keys_for_eval)
            is_new_best_metric = self._determine_best_metric(metrics=metrics, trial=trial)

            if self.args.save_strategy == SaveStrategy.BEST:
                self.control.should_save = is_new_best_metric

        if self.control.should_save:
            self._save_checkpoint(model, trial)
            self.control = self.callback_handler.on_save(self.args, self.state, self.control)

        if self.args.adjust_throughput:
            self.log_evaluate_save_time += time.perf_counter() - save_start

    # we should do this in transformers directly
    def _load_rng_state(self, checkpoint):
        # Load RNG states from `checkpoint`
        if checkpoint is None:
            return

        if self.args.world_size > 1:
            process_index = self.args.process_index
            rng_file = os.path.join(checkpoint, f"rng_state_{process_index}.pth")
            if not os.path.isfile(rng_file):
                logger.info(
                    f"Didn't find an RNG file for process {process_index}, if you are resuming a training that "
                    "wasn't launched in a distributed fashion, reproducibility is not guaranteed."
                )
                return
        else:
            rng_file = os.path.join(checkpoint, "rng_state.pth")
            if not os.path.isfile(rng_file):
                logger.info(
                    "Didn't find an RNG file, if you are resuming a training that was launched in a distributed "
                    "fashion, reproducibility is not guaranteed."
                )
                return

        with safe_globals():
            checkpoint_rng_state = torch.load(rng_file)
        random.setstate(checkpoint_rng_state["python"])
        np.random.set_state(checkpoint_rng_state["numpy"])
        torch.random.set_rng_state(checkpoint_rng_state["cpu"])
        if self.args.use_habana:
            if self.args.parallel_mode == ParallelMode.DISTRIBUTED:
                self.hpu_random.set_rng_state_all(checkpoint_rng_state["hpu"])
            else:
                try:
                    self.hpu_random.set_rng_state(checkpoint_rng_state["hpu"])
                except Exception as e:
                    logger.info(
                        f"Didn't manage to set back the RNG states of the HPU because of the following error:\n {e}"
                        "\nThis won't yield the same results as if the training had not been interrupted."
                    )

    # in transformers directly
    def _save_rng_state(self, output_dir):
        # Save RNG state in non-distributed training
        rng_states = {
            "python": random.getstate(),
            "numpy": np.random.get_state(),
            "cpu": torch.random.get_rng_state(),
        }

        if self.args.use_habana:
            if self.args.parallel_mode == ParallelMode.DISTRIBUTED:
                # In non distributed, we save the global HPU RNG state
                rng_states["hpu"] = self.hpu_random.get_rng_state_all()
            else:
                rng_states["hpu"] = self.hpu_random.get_rng_state()

        # A process can arrive here before the process 0 has a chance to save the model, in which case output_dir may
        # not yet exist.
        os.makedirs(output_dir, exist_ok=True)

        if self.args.world_size <= 1:
            torch.save(rng_states, os.path.join(output_dir, "rng_state.pth"))
        else:
            torch.save(rng_states, os.path.join(output_dir, f"rng_state_{self.args.process_index}.pth"))

    def _save_optimizer_and_scheduler(self, output_dir):
        if self.is_deepspeed_enabled:
            # under zero3 model file itself doesn't get saved since it's bogus! Unless deepspeed
            # config `stage3_gather_16bit_weights_on_model_save` is True
            accept_exclude_frozen_parameters = "exclude_frozen_parameters" in set(
                inspect.signature(self.model_wrapped.save_checkpoint).parameters.keys()
            )
            if accept_exclude_frozen_parameters and _is_peft_model(self.model):
                self.model_wrapped.save_checkpoint(output_dir, exclude_frozen_parameters=True)
            else:
                self.model_wrapped.save_checkpoint(output_dir)
        elif self.is_fsdp_enabled:
            # save fsdp specific ckpt for resuming from ckpt
            save_fsdp_model(
                self.accelerator.state.fsdp_plugin, self.accelerator, self.model, output_dir, **_get_fsdp_ckpt_kwargs()
            )
            save_fsdp_optimizer(
                self.accelerator.state.fsdp_plugin, self.accelerator, self.optimizer, self.model, output_dir
            )
        elif self.args.should_save:
            # deepspeed.save_checkpoint above saves model/optim/sched
            # This block is executed by the main process only
            optim_dict = self.optimizer.state_dict()
            if self.args.use_habana:
                # Move the state dict from HPU to CPU before saving
                optim_dict = to_device_dtype(optim_dict, target_device=torch.device("cpu"))
            torch.save(optim_dict, os.path.join(output_dir, OPTIMIZER_NAME))

        # Save SCHEDULER & SCALER
        is_deepspeed_custom_scheduler = self.is_deepspeed_enabled and not isinstance(
            self.lr_scheduler, DeepSpeedSchedulerWrapper
        )
        if self.args.should_save and (not self.is_deepspeed_enabled or is_deepspeed_custom_scheduler):
            if self.args.use_habana:
                # Move the state dict from HPU to CPU before saving
                scheduler_dict = self.lr_scheduler.state_dict()
                scheduler_dict = to_device_dtype(scheduler_dict, target_device=torch.device("cpu"))
            with warnings.catch_warnings(record=True) as caught_warnings:
                torch.save(self.lr_scheduler.state_dict(), os.path.join(output_dir, SCHEDULER_NAME))
            reissue_pt_warnings(caught_warnings)

    def _load_optimizer_and_scheduler(self, checkpoint):
        """If optimizer and scheduler states exist, load them."""
        if checkpoint is None:
            return

        if self.is_deepspeed_enabled:
            # deepspeed loads optimizer/lr_scheduler together with the model in deepspeed_init
            if not isinstance(self.lr_scheduler, DeepSpeedSchedulerWrapper):
                with warnings.catch_warnings(record=True) as caught_warnings:
                    self.lr_scheduler.load_state_dict(torch.load(os.path.join(checkpoint, SCHEDULER_NAME)))
                reissue_pt_warnings(caught_warnings)
            return

        checkpoint_file_exists = (
            os.path.isfile(os.path.join(checkpoint, OPTIMIZER_NAME))
            or os.path.isfile(os.path.join(checkpoint, OPTIMIZER_NAME_BIN))
            or (
                os.path.isdir(checkpoint)
                and any(
                    OPTIMIZER_NAME_BIN.split(".")[0] in folder_name
                    for folder_name in os.listdir(checkpoint)
                    if os.path.isdir(os.path.join(checkpoint, folder_name))
                )
            )
        )

        if checkpoint_file_exists and os.path.isfile(os.path.join(checkpoint, SCHEDULER_NAME)):
            # We use the CPU when training on one GPU to avoid OOM for GPU RAM when training big models.
            # In distributed training however, we load directly on each GPU and risk the GPU OOM as it's more
            # likely to get OOM on CPU (since we load num_gpu times the optimizer state
            map_location = "cpu" if self.args.use_habana else self.args.device
            if self.is_fsdp_enabled:
                load_fsdp_optimizer(
                    self.accelerator.state.fsdp_plugin,
                    self.accelerator,
                    self.optimizer,
                    self.model,
                    checkpoint,
                    **_get_fsdp_ckpt_kwargs(),
                )
            else:
                self.optimizer.load_state_dict(
                    torch.load(os.path.join(checkpoint, OPTIMIZER_NAME), map_location=map_location)
                )

            with warnings.catch_warnings(record=True) as caught_warnings:
                self.lr_scheduler.load_state_dict(
                    torch.load(os.path.join(checkpoint, SCHEDULER_NAME), map_location=map_location)
                )
            reissue_pt_warnings(caught_warnings)

            # Move optimizer state to HPU
            if self.args.use_habana:
                to_device_dtype(self.optimizer.state.values(), target_device=torch.device("hpu"))

    def log(self, logs: Dict[str, float], start_time: Optional[float] = None) -> None:
        """
        Log `logs` on the various objects watching training.

        Subclass and override this method to inject custom behavior.

        Args:
            logs (`Dict[str, float]`):
                The values to log.
            start_time (`Optional[float]`):
                The start of training.
        """
        if self.state.epoch is not None:
            logs["epoch"] = self.state.epoch
        if self.args.include_num_input_tokens_seen:
            logs["num_input_tokens_seen"] = self.state.num_input_tokens_seen
            if start_time is not None:
                speed_metrics("train", start_time, num_tokens=self.state.num_input_tokens_seen)

        mem_stats = get_hpu_memory_stats(self.args.device)
        logs.update(mem_stats)

        output = {**logs, **{"step": self.state.global_step}}
        self.state.log_history.append(output)
        self.control = self.callback_handler.on_log(self.args, self.state, self.control, logs)

    def _prepare_input(self, data: Union[torch.Tensor, Any]) -> Union[torch.Tensor, Any]:
        """
        Prepares one `data` before feeding it to the model, be it a tensor or a nested list/dictionary of tensors.
        Compared to Transformers, it is also possible to enable non-blocking data copy.
        """
        if isinstance(data, Mapping):
            return type(data)({k: self._prepare_input(v) for k, v in data.items()})
        elif isinstance(data, (tuple, list)):
            return type(data)(self._prepare_input(v) for v in data)
        elif isinstance(data, torch.Tensor):
            if (
                self.accelerator.mpu.sequence_parallel_is_initialized()
                and self.accelerator.mpu.get_sequence_parallel_world_size() > 1
            ):
                seq_parallel_world_rank = self.accelerator.mpu.get_sequence_parallel_rank()
                sub_seq_length = int(data.size()[1] / self.accelerator.mpu.get_sequence_parallel_world_size())
                data = data[
                    :, seq_parallel_world_rank * sub_seq_length : (seq_parallel_world_rank + 1) * sub_seq_length
                ]
            kwargs = {"device": self.args.device}
            if self.is_deepspeed_enabled and (torch.is_floating_point(data) or torch.is_complex(data)):
                # NLP models inputs are int/uint and those get adjusted to the right dtype of the
                # embedding. Other models such as wav2vec2's inputs are already float and thus
                # may need special handling to match the dtypes of the model
                kwargs.update({"dtype": self.accelerator.state.deepspeed_plugin.hf_ds_config.dtype()})
            if self.args.non_blocking_data_copy:
                return data.to(**kwargs, non_blocking=True)
            else:
                return data.to(**kwargs)
        return data

<<<<<<< HEAD

    # handled by accelerate now (in model preparation)
    # def autocast_smart_context_manager(self, cache_enabled: Optional[bool] = True):
    #     """
    #     A helper wrapper that creates an appropriate context manager for `autocast` while feeding it the desired
    #     arguments, depending on the situation. Modified by Habana to enable using `autocast` on Gaudi devices.
    #     """
    #     if self.use_cpu_amp:
    #         ctx_manager = torch.autocast(device_type="cpu", dtype=torch.bfloat16, cache_enabled=cache_enabled)
    #     elif self.use_hpu_amp:
    #         ctx_manager = torch.autocast(device_type="hpu", dtype=torch.bfloat16, enabled=True)
    #     else:
    #         ctx_manager = contextlib.nullcontext()

    #     # Merge autocast context and `fp8_autocast` context if FP8 is enabled.
    #     # Currently FP8 is enabled only for training.
    #     if self.accelerator.state.mixed_precision == "fp8" and self.model.training:
    #         ctx_manager = FP8ContextWrapper(ctx_manager, self.accelerator.fp8_recipe_handler)

    #     return ctx_manager

=======
    def autocast_smart_context_manager(self, cache_enabled: Optional[bool] = True):
        """
        A helper wrapper that creates an appropriate context manager for `autocast` while feeding it the desired
        arguments, depending on the situation.

        Modified by Habana to enable using `autocast` on Gaudi devices.
        """
        if self.use_cpu_amp:
            ctx_manager = torch.autocast(device_type="cpu", dtype=torch.bfloat16, cache_enabled=cache_enabled)
        elif self.use_hpu_amp:
            ctx_manager = torch.autocast(device_type="hpu", dtype=torch.bfloat16, enabled=True)
        else:
            ctx_manager = contextlib.nullcontext()

        # Merge autocast context and `fp8_autocast` context if FP8 is enabled.
        # Currently FP8 is enabled only for training.
        if self.accelerator.state.is_fp8_enabled and self.model.training:
            ctx_manager = FP8ContextWrapper(ctx_manager, self.accelerator.fp8_recipe_handler)

        return ctx_manager

>>>>>>> e802f5f3
    def training_step(
        self, model: torch.nn.Module, inputs: Dict[str, Union[torch.Tensor, Any]], num_items_in_batch=None
    ) -> torch.Tensor:
        """
        Perform a training step on a batch of inputs.

        Subclass and override to inject custom behavior.

        Args:
            model (`torch.nn.Module`):
                The model to train.
            inputs (`Dict[str, Union[torch.Tensor, Any]]`):
                The inputs and targets of the model.

                The dictionary will be unpacked before being fed to the model. Most models expect the targets under the
                argument `labels`. Check your model's documentation for all accepted arguments.

        Return:
            `torch.Tensor`: The tensor with training loss on this batch.
        """
        model.train()
        # TODO
        # if hasattr(self.optimizer, "train") and callable(self.optimizer.train):
        #     self.optimizer.train()

        inputs = self._prepare_inputs(inputs)

        with self.compute_loss_context_manager():
            loss = self.compute_loss(model, inputs, num_items_in_batch=num_items_in_batch)

        del inputs
        kwargs = {}

        # For LOMO optimizers you need to explicitly use the learning rate
        if self.args.optim in [OptimizerNames.LOMO, OptimizerNames.ADALOMO]:
            kwargs["learning_rate"] = self._get_learning_rate()

        if self.args.n_gpu > 1:
            loss = loss.mean()  # mean() to average on multi-gpu parallel training

        if self.args.use_lazy_mode and self.args.pipelining_fwd_bwd:
            self.htcore.mark_step()

        # Finally we need to normalize the loss for reporting
        if not self.model_accepts_loss_kwargs and self.compute_loss_func is None:
            # temporary fix to calculate loss correctly
            loss = loss / self.args.gradient_accumulation_steps

        # Turning off loss scaling w.r.t. gradient accumulation when DeepSpeed is enabled
        # https://github.com/huggingface/transformers/pull/35808
<<<<<<< HEAD
        if self.accelerator.distributed_type == DistributedType.DEEPSPEED:
=======
        if self.accelerator.distributed_type == GaudiDistributedType.DEEPSPEED:
>>>>>>> e802f5f3
            kwargs["scale_wrt_gas"] = False

        if _is_peft_model(self.model) and self.model.peft_type == PeftType.ADALORA:
            assert not (self.accelerator.state.mixed_precision == "fp8" and self.args.gradient_checkpointing), (
                "FP8 precision with gradient_checkpointing is currently not supported with PeftType.ADALORA"
            )
            if self.is_deepspeed_enabled and not is_deepspeed_zero3_enabled():
                self.accelerator.deepspeed_engine_wrapped.engine.backward(loss)
                self.model.base_model.update_and_allocate(self.state.global_step)
                self.accelerator.deepspeed_engine_wrapped.engine.step()
            else:
                self.accelerator.backward(loss, **kwargs)
                self.model.base_model.update_and_allocate(self.state.global_step)
        else:
<<<<<<< HEAD
            self.accelerator.backward(loss, **kwargs)

        return loss.detach() / self.args.gradient_accumulation_steps
=======
            if self.accelerator.state.is_fp8_enabled and self.args.gradient_checkpointing:
                # The precision used in backward pass should be same as the one used in forward pass.
                # However when training with gradient_checkpointing and FP8 precision, recompute forward
                # in backward does not automatically run with FP8 precision. In order to handle this,
                # the backward is run in `fp8_autocast` context
                with FP8ContextWrapper.create_fp8_context(self.accelerator.fp8_recipe_handler):
                    self.accelerator.backward(loss, **kwargs)
            else:
                self.accelerator.backward(loss, **kwargs)
        return loss.detach()
>>>>>>> e802f5f3

    def save_model(self, output_dir: Optional[str] = None, _internal_call: bool = False):
        """
        Will save the model, so you can reload it using `from_pretrained()`.
        Will only save from the main process.
        """
        if output_dir is None:
            output_dir = self.args.output_dir

        if self.is_fsdp_enabled:
            if "FULL_STATE_DICT" in str(self.accelerator.state.fsdp_plugin.state_dict_type):
                state_dict = self.accelerator.get_state_dict(self.model)
                if self.args.should_save:
                    self._save(output_dir, state_dict=state_dict)
        elif self.is_deepspeed_enabled:
            try:
                state_dict = self.accelerator.get_state_dict(self.deepspeed)
                if self.args.should_save:
                    self._save(output_dir, state_dict=state_dict)
            except ValueError:
                logger.warning(
                    " stage3_gather_16bit_weights_on_model_save=false. Saving the full checkpoint instead, use"
                    " zero_to_fp32.py to recover weights"
                )
                if self.args.should_save:
                    self._save(output_dir, state_dict={})
                # remove the dummy state_dict
                remove_dummy_checkpoint(self.args.should_save, output_dir, [WEIGHTS_NAME, SAFE_WEIGHTS_NAME])
                accept_exclude_frozen_parameters = "exclude_frozen_parameters" in set(
                    inspect.signature(self.model_wrapped.save_checkpoint).parameters.keys()
                )
                if accept_exclude_frozen_parameters and _is_peft_model(self.model):
                    self.model_wrapped.save_checkpoint(output_dir, exclude_frozen_parameters=True)
                else:
                    self.model_wrapped.save_checkpoint(output_dir)
        elif self.args.should_save:
            self._save(output_dir)

        # Push to the Hub when `save_model` is called by the user.
        if self.args.push_to_hub and not _internal_call:
            self.push_to_hub(commit_message="Model save")

    def _save(self, output_dir: Optional[str] = None, state_dict=None):
        # If we are executing this function, we are the process zero, so we don't check for that.
        output_dir = output_dir if output_dir is not None else self.args.output_dir
        os.makedirs(output_dir, exist_ok=True)
        logger.info(f"Saving model checkpoint to {output_dir}")

        supported_classes = (PreTrainedModel,) if not is_peft_available() else (PreTrainedModel, PeftModel)

        if state_dict is None:
            state_dict = self.model.state_dict()
        if state_dict and self.args.use_habana:
            # state_dict items have to be saved on the CPU
            state_dict = to_device_dtype(state_dict, target_device=torch.device("cpu"))

        # Save a trained model and configuration using `save_pretrained()`.
        # They can then be reloaded using `from_pretrained()`
        if not isinstance(self.model, supported_classes):
            if isinstance(self.accelerator.unwrap_model(self.model), supported_classes):
                self.accelerator.unwrap_model(self.model).save_pretrained(
                    output_dir, state_dict=state_dict, safe_serialization=self.args.save_safetensors
                )
            else:
                logger.info("Trainer.model is not a `PreTrainedModel`, only saving its state dict.")
                if self.args.save_safetensors:
                    safetensors.torch.save_file(
                        state_dict, os.path.join(output_dir, SAFE_WEIGHTS_NAME), metadata={"format": "pt"}
                    )
                else:
                    torch.save(state_dict, os.path.join(output_dir, WEIGHTS_NAME))
        else:
            self.model.save_pretrained(
                output_dir, state_dict=state_dict, safe_serialization=self.args.save_safetensors
            )

        if self.processing_class is not None:
            self.processing_class.save_pretrained(output_dir)

        self.gaudi_config.save_pretrained(output_dir)

        # Good practice: save your training arguments together with the trained model
        torch.save(self.args, os.path.join(output_dir, TRAINING_ARGS_NAME))

    def evaluate(
        self,
        eval_dataset: Optional[Union[Dataset, Dict[str, Dataset]]] = None,
        ignore_keys: Optional[List[str]] = None,
        metric_key_prefix: str = "eval",
    ) -> Dict[str, float]:
        """
        From https://github.com/huggingface/transformers/blob/v4.38.2/src/transformers/trainer.py#L3162 with the following modification
        1. use throughput_warmup_steps in evaluation throughput calculation
        """
        # handle multiple eval datasets
        override = eval_dataset is not None
        eval_dataset = eval_dataset if override else self.eval_dataset
        if isinstance(eval_dataset, dict):
            metrics = {}
            for eval_dataset_name, _eval_dataset in eval_dataset.items():
                dataset_metrics = self.evaluate(
                    eval_dataset=_eval_dataset if override else eval_dataset_name,
                    ignore_keys=ignore_keys,
                    metric_key_prefix=f"{metric_key_prefix}_{eval_dataset_name}",
                )
                metrics.update(dataset_metrics)
            return metrics

        # memory metrics - must set up as early as possible
        self._memory_tracker.start()

        eval_dataloader = self.get_eval_dataloader(eval_dataset)

        start_time = time.time()
        self.start_time_after_warmup = None

        eval_loop = self.prediction_loop if self.args.use_legacy_prediction_loop else self.evaluation_loop
        output = eval_loop(
            eval_dataloader,
            description="Evaluation",
            # No point gathering the predictions if there are no metrics, otherwise we defer to
            # self.args.prediction_loss_only
            prediction_loss_only=True if self.compute_metrics is None else None,
            ignore_keys=ignore_keys,
            metric_key_prefix=metric_key_prefix,
        )

        total_batch_size = self.args.eval_batch_size * self.args.world_size
        if f"{metric_key_prefix}_jit_compilation_time" in output.metrics:
            start_time += output.metrics[f"{metric_key_prefix}_jit_compilation_time"]
        if f"{metric_key_prefix}_model_preparation_time" in output.metrics:
            start_time += output.metrics[f"{metric_key_prefix}_model_preparation_time"]
        num_samples = output.num_samples - self.args.throughput_warmup_steps * total_batch_size
        num_steps = math.ceil(output.num_samples / total_batch_size) - self.args.throughput_warmup_steps

        eval_steps = math.ceil(output.num_samples / total_batch_size)
        if eval_steps <= self.args.throughput_warmup_steps:
            logger.warning(
                f" Warmup steps are taken into account for the throughput calculation because the number of evaluation steps ({eval_steps}) is smaller than the number of warmup steps ({self.args.throughput_warmup_steps})"
            )
            num_samples = output.num_samples
            num_steps = eval_steps

        output.metrics.update(
            speed_metrics(
                metric_key_prefix,
                start_time,
                num_samples=num_samples,
                num_steps=num_steps,
                start_time_after_warmup=self.start_time_after_warmup,
            )
        )

        self.log(output.metrics)

        self.control = self.callback_handler.on_evaluate(self.args, self.state, self.control, output.metrics)

        self._memory_tracker.stop_and_update_metrics(output.metrics)
        return output.metrics

    def predict(
        self, test_dataset: Dataset, ignore_keys: Optional[List[str]] = None, metric_key_prefix: str = "test"
    ) -> PredictionOutput:
        """
        From https://github.com/huggingface/transformers/blob/v4.45.2/src/transformers/trainer.py#L3904 with the following modification
        1. comment out TPU related
        2. use throughput_warmup_steps in evaluation throughput calculation
        """
        # memory metrics - must set up as early as possible
        self._memory_tracker.start()

        test_dataloader = self.get_test_dataloader(test_dataset)
        start_time = time.time()
        self.start_time_after_warmup = None

        eval_loop = self.prediction_loop if self.args.use_legacy_prediction_loop else self.evaluation_loop
        output = eval_loop(
            test_dataloader, description="Prediction", ignore_keys=ignore_keys, metric_key_prefix=metric_key_prefix
        )
        total_batch_size = self.args.eval_batch_size * self.args.world_size
        if f"{metric_key_prefix}_jit_compilation_time" in output.metrics:
            start_time += output.metrics[f"{metric_key_prefix}_jit_compilation_time"]
        if f"{metric_key_prefix}_model_preparation_time" in output.metrics:
            start_time += output.metrics[f"{metric_key_prefix}_model_preparation_time"]

        num_samples = output.num_samples - self.args.throughput_warmup_steps * total_batch_size
        num_steps = math.ceil(output.num_samples / total_batch_size) - self.args.throughput_warmup_steps

        logger.info(f"num_samples : {num_samples}, num_steps: {num_steps}")

        output.metrics.update(
            speed_metrics(
                metric_key_prefix,
                start_time,
                num_samples=num_samples,
                num_steps=num_steps,
                start_time_after_warmup=self.start_time_after_warmup,
            )
        )

        self.control = self.callback_handler.on_predict(self.args, self.state, self.control, output.metrics)
        self._memory_tracker.stop_and_update_metrics(output.metrics)

        return PredictionOutput(predictions=output.predictions, label_ids=output.label_ids, metrics=output.metrics)

    def evaluation_loop(
        self,
        dataloader: DataLoader,
        description: str,
        prediction_loss_only: Optional[bool] = None,
        ignore_keys: Optional[List[str]] = None,
        metric_key_prefix: str = "eval",
    ) -> EvalLoopOutput:
        """
        Prediction/evaluation loop, shared by `Trainer.evaluate()` and `Trainer.predict()`.
        Works both with or without labels.
        """
        args = self.args

        prediction_loss_only = prediction_loss_only if prediction_loss_only is not None else args.prediction_loss_only

        # if eval is called w/o train, handle model prep here
        if self.is_deepspeed_enabled and self.deepspeed is None:
            _, _ = deepspeed_init(self, num_training_steps=0, inference=True)

        model = self._wrap_model(self.model, training=False, dataloader=dataloader)

        if len(self.accelerator._models) == 0 and model is self.model:
            start_time = time.time()
            model = (
                self.accelerator.prepare(model)
                if self.is_deepspeed_enabled or (self.is_fsdp_enabled and self.accelerator.mixed_precision != "fp8")
                else self.accelerator.prepare_model(model, evaluation_mode=True)
            )
            self.model_preparation_time = round(time.time() - start_time, 4)

            if self.is_fsdp_enabled:
                self.model = model

            # for the rest of this function `model` is the outside model, whether it was wrapped or not
            if model is not self.model:
                self.model_wrapped = model

            # backward compatibility
            if self.is_deepspeed_enabled:
                self.deepspeed = self.model_wrapped

        model.eval()
        # if hasattr(self.optimizer, "eval") and callable(self.optimizer.eval):
        #     self.optimizer.eval()

        # Do not use HPU graphs if the training is ongoing because it detaches gradients
        if args.use_hpu_graphs_for_inference and not self.is_in_train:
            logger.info("Using HPU graphs for inference.")
            # Do not wrap the model in HPU graphs if it has already been done
            if not self.already_wrapped_for_hpu_graphs:
                from habana_frameworks.torch.hpu import wrap_in_hpu_graph

                model = wrap_in_hpu_graph(
                    model, disable_tensor_cache=args.disable_tensor_cache_hpu_graphs, max_graphs=args.max_hpu_graphs
                )
                self.already_wrapped_for_hpu_graphs = True

        # if full bf16 eval is wanted and this ``evaluation`` or ``predict`` isn't called
        # while ``train`` is running, cast it to the right dtype first and then put on device
        if not self.is_in_train:
            if args.bf16_full_eval:
                model = model.to(dtype=torch.bfloat16, device=args.device)

        batch_size = self.args.eval_batch_size

        logger.info(f"\n***** Running {description} *****")
        if has_length(dataloader):
            logger.info(f"  Num examples = {self.num_examples(dataloader)}")
        else:
            logger.info("  Num examples: Unknown")
        logger.info(f"  Batch size = {batch_size}")

        self.callback_handler.eval_dataloader = dataloader
        # Do this before wrapping.
        eval_dataset = getattr(dataloader, "dataset", None)

        if args.past_index >= 0:
            self._past = None

        # Initialize containers
        all_losses = EvalLoopContainer(self.args.eval_do_concat_batches, padding_index=-100)
        all_preds = EvalLoopContainer(self.args.eval_do_concat_batches, padding_index=-100)
        all_labels = EvalLoopContainer(self.args.eval_do_concat_batches, padding_index=-100)
        all_inputs = EvalLoopContainer(self.args.eval_do_concat_batches, padding_index=-100)

        metrics = None
        eval_set_kwargs = {}

        # Will be useful when we have an iterable dataset so don't know its length.
        observed_num_examples = 0

        # attn_softmax_bf16 and use_flash_attention are enabled only for llama, qwen2, starcoder2, gemma and baichuan
        _should_update_inputs, _inputs_update = _get_input_update_settings(self.model)

        # set a default dtype of logits
        logits_dtype: str = "float32"

        # Main evaluation loop
        start_time_eval = time.time()
        for step, inputs in enumerate(dataloader):
            if (
                self.args.throughput_warmup_steps > 0
                and not self.is_in_train
                and step == self.args.throughput_warmup_steps
            ):
                self.start_time_after_warmup = time.time()
                self.compilation_time = self.start_time_after_warmup - start_time_eval

            # Update the observed num examples
            observed_batch_size = find_batch_size(inputs)
            if observed_batch_size is not None:
                observed_num_examples += observed_batch_size
                # For batch samplers, batch_size is not known by the dataloader in advance.
                if batch_size is None:
                    batch_size = observed_batch_size

            # attn_softmax_bf16 and use_flash_attention are enabled only for llama, qwen2, starcoder2, gemma, baichuan and chatglm
            if _should_update_inputs:
                inputs.update(_inputs_update)

            # Prediction step
            losses, logits, labels = self.prediction_step(model, inputs, prediction_loss_only, ignore_keys=ignore_keys)
            main_input_name = getattr(self.model, "main_input_name", "input_ids")
            inputs_decode = (
                self._prepare_input(inputs[main_input_name]) if "inputs" in args.include_for_metrics else None
            )

            # Update containers
            if losses is not None:
                losses = self.gather_function((losses.repeat(batch_size)))
                all_losses.add(losses)
            if inputs_decode is not None:
                inputs_decode = self.accelerator.pad_across_processes(inputs_decode, dim=1, pad_index=-100)
                inputs_decode = self.gather_function((inputs_decode))
                if not self.args.batch_eval_metrics or description == "Prediction":
                    all_inputs.add(inputs_decode)
            if labels is not None:
                # Pad labels here, preparing for preprocess_logits_for_metrics in next logits block.
                labels = self.accelerator.pad_across_processes(labels, dim=1, pad_index=-100)
            # Save the logits dtype since we need to convert them into floats during the process
            # They will be converted back into their original dtype right before computing metrics
            if logits is not None:
                logits_dtype = get_dtype(logits)
                if args.use_habana and logits_dtype != "float32":
                    logits = to_device_dtype(logits, target_dtype=torch.float32)
                logits = self.accelerator.pad_across_processes(logits, dim=1, pad_index=-100)
                if self.preprocess_logits_for_metrics is not None:
                    logits = self.preprocess_logits_for_metrics(logits, labels)
                logits = self.gather_function((logits))
                if not self.args.batch_eval_metrics or description == "Prediction":
                    all_preds.add(logits)
            if labels is not None:
                if self.args.context_parallel_size != 1:
                    labels = labels.clone()
                labels = self.gather_function((labels))
                if not self.args.batch_eval_metrics or description == "Prediction":
                    all_labels.add(labels)

            self.control = self.callback_handler.on_prediction_step(args, self.state, self.control)

            if self.args.batch_eval_metrics:
                if self.compute_metrics is not None and logits is not None and labels is not None:
                    is_last_step = self.accelerator.gradient_state.end_of_dataloader
                    batch_kwargs = {}
                    batch_kwargs["losses"] = losses if "loss" in args.include_for_metrics else None
                    batch_kwargs["inputs"] = inputs if "inputs" in args.include_for_metrics else None
                    metrics = self.compute_metrics(
                        EvalPrediction(predictions=logits, label_ids=labels, **batch_kwargs),
                        compute_result=is_last_step,
                    )

                del losses, logits, labels, inputs

            # Gather all tensors and put them back on the CPU if we have done enough accumulation steps.
            elif args.eval_accumulation_steps is not None and (step + 1) % args.eval_accumulation_steps == 0:
                all_losses.to_cpu_and_numpy()
                all_preds.to_cpu_and_numpy()
                all_labels.to_cpu_and_numpy()
                all_inputs.to_cpu_and_numpy()

                del losses, logits, labels, inputs

            # nested concat does accumulation on tensors of variable length.
            # Added mark step here to avoid graph recompile
            if args.use_lazy_mode:
                self.htcore.mark_step()

        # After all calls to `.gather_function`, reset to `gather_for_metrics`:
        self.gather_function = self.accelerator.gather_for_metrics
        if args.past_index and hasattr(self, "_past"):
            # Clean the state at the end of the evaluation loop
            delattr(self, "_past")

        # Gather all remaining tensors and put them back on the CPU
        all_losses = all_losses.get_arrays()
        all_preds = all_preds.get_arrays()
        all_labels = all_labels.get_arrays()
        all_inputs = all_inputs.get_arrays()

        # Number of samples
        if has_length(eval_dataset):
            num_samples = len(eval_dataset)
        # The instance check is weird and does not actually check for the type, but whether the dataset has the right
        # methods. Therefore we need to make sure it also has the attribute.
        elif isinstance(eval_dataset, IterableDatasetShard) and getattr(eval_dataset, "num_examples", 0) > 0:
            num_samples = eval_dataset.num_examples
        else:
            if has_length(dataloader):
                num_samples = self.num_examples(dataloader)
            else:  # both len(dataloader.dataset) and len(dataloader) fail
                num_samples = observed_num_examples
        if num_samples == 0 and observed_num_examples > 0:
            num_samples = observed_num_examples

        # Convert predictions back into their original dtype if necessary
        if all_preds is not None:
            all_preds = convert_into_dtypes(all_preds, logits_dtype)

        # Metrics!
        if (
            self.compute_metrics is not None
            and all_preds is not None
            and all_labels is not None
            and not self.args.batch_eval_metrics
        ):
            eval_set_kwargs["losses"] = all_losses if "loss" in args.include_for_metrics else None
            eval_set_kwargs["inputs"] = all_inputs if "inputs" in args.include_for_metrics else None
            metrics = self.compute_metrics(
                EvalPrediction(predictions=all_preds, label_ids=all_labels, **eval_set_kwargs)
            )
        elif metrics is None:
            metrics = {}

        # To be JSON-serializable, we need to remove numpy types or zero-d tensors
        metrics = denumpify_detensorize(metrics)

        if isinstance(all_losses, list) and all_losses:
            metrics[f"{metric_key_prefix}_loss"] = np.concatenate(all_losses).mean().item()
        elif isinstance(all_losses, np.ndarray):
            metrics[f"{metric_key_prefix}_loss"] = all_losses.mean().item()
        if hasattr(self, "model_preparation_time"):
            metrics[f"{metric_key_prefix}_model_preparation_time"] = self.model_preparation_time
        if hasattr(self, "compilation_time"):
            metrics[f"{metric_key_prefix}_graph_compliation_duration"] = self.compilation_time

        # Prefix all keys with metric_key_prefix + '_'
        for key in list(metrics.keys()):
            if not key.startswith(f"{metric_key_prefix}_"):
                metrics[f"{metric_key_prefix}_{key}"] = metrics.pop(key)

        return EvalLoopOutput(predictions=all_preds, label_ids=all_labels, metrics=metrics, num_samples=num_samples)

    def prediction_step(
        self,
        model: torch.nn.Module,
        inputs: Dict[str, Union[torch.Tensor, Any]],
        prediction_loss_only: bool,
        ignore_keys: Optional[List[str]] = None,
    ) -> Tuple[Optional[torch.Tensor], Optional[torch.Tensor], Optional[torch.Tensor]]:
        """
        Perform an evaluation step on `model` using `inputs`.
        Subclass and override to inject custom behavior.
        Args:
            model (`torch.nn.Module`):
                The model to evaluate.
            inputs (`Dict[str, Union[torch.Tensor, Any]]`):
                The inputs and targets of the model.
                The dictionary will be unpacked before being fed to the model. Most models expect the targets under the
                argument `labels`. Check your model's documentation for all accepted arguments.
            prediction_loss_only (`bool`):
                Whether or not to return the loss only.
            ignore_keys (`List[str]`, *optional*):
                A list of keys in the output of your model (if it is a dictionary) that should be ignored when
                gathering predictions.
        Return:
            Tuple[Optional[torch.Tensor], Optional[torch.Tensor], Optional[torch.Tensor]]: A tuple with the loss,
            logits and labels (each being optional).
        """
        has_labels = False if len(self.label_names) == 0 else all(inputs.get(k) is not None for k in self.label_names)
        # For CLIP-like models capable of returning loss values.
        # If `return_loss` is not specified or being `None` in `inputs`, we check if the default value of `return_loss`
        # is `True` in `model.forward`.
        return_loss = inputs.get("return_loss", None)
        if return_loss is None:
            return_loss = self.can_return_loss
        loss_without_labels = True if len(self.label_names) == 0 and return_loss else False

        inputs = self._prepare_inputs(inputs)
        if ignore_keys is None:
            if hasattr(self.model, "config"):
                ignore_keys = getattr(self.model.config, "keys_to_ignore_at_inference", ["past_key_values"])
            else:
                ignore_keys = []

        # labels may be popped when computing the loss (label smoothing for instance) so we grab them first.
        if has_labels or loss_without_labels:
            labels = nested_detach(tuple(inputs.get(name) for name in self.label_names))
            if len(labels) == 1:
                labels = labels[0]
        else:
            labels = None

        with torch.no_grad():
            try:
                if has_labels or loss_without_labels:
                    with self.compute_loss_context_manager():
                        loss, outputs = self.compute_loss(model, inputs, return_outputs=True)
                    loss = loss.mean().detach()

                    if isinstance(outputs, dict):
                        logits = tuple(v for k, v in outputs.items() if k not in ignore_keys + ["loss"])
                    else:
                        logits = outputs[1:]
                else:
                    loss = None
                    with self.compute_loss_context_manager():
                        outputs = model(**inputs)
                    if isinstance(outputs, dict):
                        logits = tuple(v for k, v in outputs.items() if k not in ignore_keys)
                    else:
                        logits = outputs
                    # TODO: this needs to be fixed and made cleaner later.
                    if self.args.past_index >= 0:
                        self._past = outputs[self.args.past_index - 1]
            except RuntimeError as error:
                if "cpu fallback is not supported during hpu graph capturing" in str(error):
                    error.args = (
                        f"{error}. You should run inference in lazy mode only with `use_lazy_mode=True` and `use_hpu_graphs_for_inference=False`.",
                    )
                raise error

        if self.args.use_lazy_mode and not (self.args.use_hpu_graphs_for_inference and not self.is_in_train):
            self.htcore.mark_step()

        if prediction_loss_only:
            return (loss, None, None)

        logits = nested_detach(logits)
        if len(logits) == 1:
            logits = logits[0]

        return (loss, logits, labels)

    def _push_from_checkpoint(self, checkpoint_folder):
        # Only push from one node.
        if not self.is_world_process_zero() or self.args.hub_strategy == HubStrategy.END:
            return
        # If we haven't finished the last push, we don't do this one unless args.hub_always_push=True.
        if not self.args.hub_always_push and self.push_in_progress is not None and not self.push_in_progress.is_done():
            return

        output_dir = self.args.output_dir
        # To avoid a new synchronization of all model weights, we just copy the file from the checkpoint folder
        modeling_files = [CONFIG_NAME, WEIGHTS_NAME, SAFE_WEIGHTS_NAME, GAUDI_CONFIG_NAME]
        #  Add sharded checkpoints if we have an index
        for index_file in [WEIGHTS_INDEX_NAME, SAFE_WEIGHTS_INDEX_NAME]:
            index_path = os.path.join(checkpoint_folder, index_file)
            if os.path.isfile(index_path):
                modeling_files.append(index_file)
                with open(index_path) as f:
                    index = json.loads(f.read())
                shard_files = list(set(index["weight_map"].values()))
                modeling_files.extend(shard_files)
        if is_peft_available():
            modeling_files.extend([ADAPTER_CONFIG_NAME, ADAPTER_WEIGHTS_NAME, ADAPTER_SAFE_WEIGHTS_NAME])
        for modeling_file in modeling_files:
            if os.path.isfile(os.path.join(checkpoint_folder, modeling_file)):
                shutil.copy(os.path.join(checkpoint_folder, modeling_file), os.path.join(output_dir, modeling_file))
        # Saving the processing class is fast and we don't know how many files it may have spawned, so we resave it to be sure.
        if self.processing_class is not None:
            self.processing_class.save_pretrained(output_dir)
        # Same for the training arguments
        torch.save(self.args, os.path.join(output_dir, TRAINING_ARGS_NAME))

        if self.args.save_strategy == SaveStrategy.STEPS:
            commit_message = f"Training in progress, step {self.state.global_step}"
        else:
            commit_message = f"Training in progress, epoch {int(self.state.epoch)}"

        model_push_job = upload_folder(
            repo_id=self.hub_model_id,
            folder_path=output_dir,
            commit_message=commit_message,
            token=self.args.hub_token,
            run_as_future=True,
            ignore_patterns=["_*", f"{PREFIX_CHECKPOINT_DIR}-*"],
        )

        push_jobs = [model_push_job]

        if self.args.hub_strategy in [HubStrategy.CHECKPOINT, HubStrategy.ALL_CHECKPOINTS]:
            path_in_repo = (
                "last-checkpoint" if self.args.hub_strategy == HubStrategy.CHECKPOINT else Path(checkpoint_folder).name
            )
            checkpoint_push = upload_folder(
                repo_id=self.hub_model_id,
                folder_path=checkpoint_folder,
                path_in_repo=path_in_repo,
                commit_message=commit_message + ", checkpoint",
                token=self.args.hub_token,
                run_as_future=True,
            )
            push_jobs.append(checkpoint_push)

        if self.push_in_progress is None or self.push_in_progress.is_done():
            self.push_in_progress = PushInProgress(push_jobs)
        else:
            self.push_in_progress.jobs.extend(push_jobs)

    #
    # Deprecated code
    #
    def prediction_loop(
        self,
        dataloader: DataLoader,
        description: str,
        prediction_loss_only: Optional[bool] = None,
        ignore_keys: Optional[List[str]] = None,
        metric_key_prefix: str = "eval",
    ) -> EvalLoopOutput:
        """
        Prediction/evaluation loop, shared by `Trainer.evaluate()` and `Trainer.predict()`.

        Works both with or without labels.
        """
        args = self.args

        if not has_length(dataloader):
            raise ValueError("dataloader must implement a working __len__")

        prediction_loss_only = prediction_loss_only if prediction_loss_only is not None else args.prediction_loss_only

        # if eval is called w/o train, handle model prep here
        if self.is_deepspeed_enabled and self.deepspeed is None:
            _, _ = deepspeed_init(self, num_training_steps=0, inference=True)

        model = self._wrap_model(self.model, training=False, dataloader=dataloader)

        if len(self.accelerator._models) == 0 and model is self.model:
            model = (
                self.accelerator.prepare(model)
                if self.is_deepspeed_enabled or self.is_fsdp_enabled
                else self.accelerator.prepare_model(model, evaluation_mode=True)
            )

            if self.is_fsdp_enabled:
                self.model = model

            # for the rest of this function `model` is the outside model, whether it was wrapped or not
            if model is not self.model:
                self.model_wrapped = model

            # backward compatibility
            if self.is_deepspeed_enabled:
                self.deepspeed = self.model_wrapped

        model.eval()
        # TODO
        # if hasattr(self.optimizer, "eval") and callable(self.optimizer.eval):
        #     self.optimizer.eval()

        # Do not use HPU graphs if the training is ongoing because it detaches gradients
        if args.use_hpu_graphs_for_inference and not self.is_in_train:
            logger.info("Using HPU graphs for inference.")
            # Do not wrap the model in HPU graphs if it has already been done
            if not self.already_wrapped_for_hpu_graphs:
                from habana_frameworks.torch.hpu import wrap_in_hpu_graph

                model = wrap_in_hpu_graph(
                    model, disable_tensor_cache=args.disable_tensor_cache_hpu_graphs, max_graphs=args.max_hpu_graphs
                )
                self.already_wrapped_for_hpu_graphs = True

        # if full fp16 or bf16 eval is wanted and this ``evaluation`` or ``predict`` isn't called
        # while ``train`` is running, cast it to the right dtype first and then put on device
        if not self.is_in_train:
            if args.fp16_full_eval:
                model = model.to(dtype=torch.float16, device=args.device)
            elif args.bf16_full_eval:
                model = model.to(dtype=torch.bfloat16, device=args.device)

        batch_size = (
            dataloader.total_batch_size
            if getattr(dataloader, "_is_accelerate_prepared", False)
            else dataloader.batch_size
        )

        if batch_size is None:
            raise ValueError(
                "Batch size cannot be None. Ensure the dataloader has a valid batch_size or total_batch_size."
            )

        num_examples = self.num_examples(dataloader)
        logger.info(f"\n***** Running {description} *****")
        logger.info(f"  Num examples = {num_examples}")
        logger.info(f"  Batch size = {batch_size}")

        losses_host: torch.Tensor = None
        preds_host: Union[torch.Tensor, List[torch.Tensor]] = None
        labels_host: Union[torch.Tensor, List[torch.Tensor]] = None
        inputs_host: Union[torch.Tensor, List[torch.Tensor]] = None
        metrics: Optional[dict] = None
        eval_set_kwargs: dict = {}

        world_size = max(1, args.world_size)

        eval_losses_gatherer = DistributedTensorGatherer(world_size, num_examples, make_multiple_of=batch_size)
        if not prediction_loss_only:
            # The actual number of eval_sample can be greater than num_examples in distributed settings (when we pass
            # a batch size to the sampler)
            make_multiple_of = None
            if hasattr(dataloader, "sampler") and isinstance(dataloader.sampler, SequentialDistributedSampler):
                make_multiple_of = dataloader.sampler.batch_size
            preds_gatherer = DistributedTensorGatherer(world_size, num_examples, make_multiple_of=make_multiple_of)
            labels_gatherer = DistributedTensorGatherer(world_size, num_examples, make_multiple_of=make_multiple_of)
            inputs_gatherer = DistributedTensorGatherer(world_size, num_examples, make_multiple_of=make_multiple_of)

        if args.past_index >= 0:
            self._past = None

        self.callback_handler.eval_dataloader = dataloader

        for step, inputs in enumerate(dataloader):
            loss, logits, labels = self.prediction_step(model, inputs, prediction_loss_only, ignore_keys=ignore_keys)
            main_input_name = getattr(self.model, "main_input_name", "input_ids")
            inputs_decode = (
                self._prepare_input(inputs[main_input_name]) if "inputs" in args.include_for_metrics else None
            )

            if loss is not None:
                losses = loss.repeat(batch_size)
                losses_host = losses if losses_host is None else torch.cat((losses_host, losses), dim=0)
            if logits is not None:
                preds_host = logits if preds_host is None else nested_concat(preds_host, logits, padding_index=-100)
            if labels is not None:
                labels_host = labels if labels_host is None else nested_concat(labels_host, labels, padding_index=-100)
            if inputs_decode is not None:
                inputs_host = (
                    inputs_decode
                    if inputs_host is None
                    else nested_concat(inputs_host, inputs_decode, padding_index=-100)
                )
            self.control = self.callback_handler.on_prediction_step(args, self.state, self.control)

            if self.args.batch_eval_metrics:
                if self.compute_metrics is not None and preds_host is not None and labels_host is not None:
                    is_last_step = self.accelerator.gradient_state.end_of_dataloader
                    batch_kwargs = {}
                    batch_kwargs["losses"] = losses_host if "loss" in args.include_for_metrics else None
                    batch_kwargs["inputs"] = inputs_host if "inputs" in args.include_for_metrics else None
                    metrics = self.compute_metrics(
                        EvalPrediction(predictions=preds_host, label_ids=labels_host, **batch_kwargs),
                        compute_result=is_last_step,
                    )

            if self.args.batch_eval_metrics or (
                args.eval_accumulation_steps is not None and (step + 1) % args.eval_accumulation_steps == 0
            ):
                # Gather all tensors and put them back on the CPU if we have done enough accumulation steps.
                eval_losses_gatherer.add_arrays(self._gather_and_numpify(losses_host, "eval_losses"))
                if not prediction_loss_only:
                    preds_gatherer.add_arrays(self._gather_and_numpify(preds_host, "eval_preds"))
                    labels_gatherer.add_arrays(self._gather_and_numpify(labels_host, "eval_label_ids"))
                    inputs_gatherer.add_arrays(self._gather_and_numpify(inputs_host, "eval_inputs_ids"))

                # Set back to None to begin a new accumulation
                del losses_host, preds_host, labels_host, inputs_host
                losses_host, preds_host, labels_host, inputs_host = None, None, None, None

            # nested concat does accumulation on tensors of variable length.
            # Added mark step here to avoid graph recompile
            if args.use_lazy_mode:
                self.htcore.mark_step()

        if args.past_index and hasattr(self, "_past"):
            # Clean the state at the end of the evaluation loop
            delattr(self, "_past")

        # Gather all remaining tensors and put them back on the CPU
        eval_losses_gatherer.add_arrays(self._gather_and_numpify(losses_host, "eval_losses"))
        if not prediction_loss_only:
            preds_gatherer.add_arrays(self._gather_and_numpify(preds_host, "eval_preds"))
            labels_gatherer.add_arrays(self._gather_and_numpify(labels_host, "eval_label_ids"))
            inputs_gatherer.add_arrays(self._gather_and_numpify(inputs_host, "eval_inputs_ids"))

        eval_loss = eval_losses_gatherer.finalize()
        preds = preds_gatherer.finalize() if not prediction_loss_only else None
        label_ids = labels_gatherer.finalize() if not prediction_loss_only else None
        inputs_ids = inputs_gatherer.finalize() if not prediction_loss_only else None

        if (
            self.compute_metrics is not None
            and preds is not None
            and label_ids is not None
            and not self.args.batch_eval_metrics
        ):
            eval_set_kwargs["losses"] = eval_loss if "loss" in args.include_for_metrics else None
            eval_set_kwargs["inputs"] = inputs_ids if "inputs" in args.include_for_metrics else None
            metrics = self.compute_metrics(EvalPrediction(predictions=preds, label_ids=label_ids, **eval_set_kwargs))
        elif metrics is None:
            metrics = {}

        # To be JSON-serializable, we need to remove numpy types or zero-d tensors
        metrics = denumpify_detensorize(metrics)

        if eval_loss is not None:
            metrics[f"{metric_key_prefix}_loss"] = eval_loss.mean().item()

        # Prefix all keys with metric_key_prefix + '_'
        for key in list(metrics.keys()):
            if not key.startswith(f"{metric_key_prefix}_"):
                metrics[f"{metric_key_prefix}_{key}"] = metrics.pop(key)

        return EvalLoopOutput(predictions=preds, label_ids=label_ids, metrics=metrics, num_samples=num_examples)

    def create_accelerator_and_postprocess(self):
        # We explicitly don't rely on the `Accelerator` to do gradient accumulation
        grad_acc_kwargs = {}
        if self.args.accelerator_config.gradient_accumulation_kwargs is not None:
            grad_acc_kwargs = self.args.accelerator_config.gradient_accumulation_kwargs

        # check if num_steps is attempted to be passed in gradient_accumulation_kwargs
        if "num_steps" in grad_acc_kwargs:
            if self.args.gradient_accumulation_steps > 1:
                # raise because we do not know which setting is intended.
                raise ValueError(
                    "The `AcceleratorConfig`'s `num_steps` is set but `gradient_accumulation_steps` is greater than 1 in the passed `TrainingArguments`"
                    "If using the passed `AcceleratorConfig` is desired, do not set the `TrainingArguments` `gradient_accumulation_steps`."
                )
            else:
                self.args.gradient_accumulation_steps = grad_acc_kwargs["num_steps"]

        accelerator_config = self.args.accelerator_config.to_dict()

        # Extract dataloader config params from accelerator config
        dataloader_params = ["split_batches", "dispatch_batches", "even_batches", "use_seedable_sampler"]
        dataloader_config = DataLoaderConfiguration(
            **{param: accelerator_config.pop(param) for param in dataloader_params}
        )
        if is_accelerate_available("1.1.0"):
            dataloader_config.data_seed = self.args.data_seed

        non_blocking = accelerator_config.pop("non_blocking")
        if non_blocking and not self.args.dataloader_pin_memory:
            logger.warning(
                "`non_blocking` is enabled but `dataloader_pin_memory` is not. For the best performance, it's recommended to enable both."
            )
        dataloader_config.non_blocking = non_blocking
        # this would have been updated above, no need for it anymore
        accelerator_config.pop("gradient_accumulation_kwargs")

        args = {
            "deepspeed_plugin": self.args.deepspeed_plugin,
<<<<<<< HEAD
            # "gradient_accumulation_plugin": gradient_accumulation_plugin,
            # "distribution_strategy": self.args.distribution_strategy,
            # "dynamic": self.args.compile_dynamic,
=======
            "distribution_strategy": self.args.distribution_strategy,
            "dynamic": self.args.compile_dynamic,
>>>>>>> e802f5f3
            "dataloader_config": dataloader_config,
            # "use_regional_compilation": self.args.use_regional_compilation,
        }

        # create accelerator object
        self.accelerator = Accelerator(**args)

        # we patch accelerator with the mpu here as it used to be interwined with the custom accelerator implementation
        # should this be somewhere else ?
        self.accelerator.mpu = parallel_state

        context_parallel_size = self.args.context_parallel_size
        if not is_deepspeed_available():
            context_parallel_size = 1

        if int(os.environ.get("LOCAL_RANK", -1)) != -1 and not self.args.use_cpu:
            context_parallel_size = self.args.context_parallel_size
            if not is_deepspeed_available():
                context_parallel_size = 1

            if self.accelerator.mpu.is_unitialized():
                self.accelerator.mpu.initialize_model_parallel(
                    sequence_parallel_size=context_parallel_size, use_fp8=False
                )
            else:
                if self.accelerator.mpu.get_sequence_parallel_world_size() != context_parallel_size:
                    raise ValueError(
                        "The initialized sequence parallel world size does not match the context parallel size."
                    )
                if self.accelerator.mpu.amax_reduction_is_initialized():
                    logger.info("FP8 amax reduction group is already initialized.")

        # some Trainer classes need to use `gather` instead of `gather_for_metrics`, thus we store a flag
        self.gather_function = self.accelerator.gather_for_metrics

        if "use_gather_object" in inspect.signature(self.gather_function).parameters.keys():
            self.gather_function = functools.partial(
                self.gather_function, use_gather_object=self.args.eval_use_gather_object
            )

        # deepspeed and accelerate flags covering both trainer args and accelerate launcher
        self.is_deepspeed_enabled = getattr(self.accelerator.state, "deepspeed_plugin", None) is not None
        self.is_fsdp_enabled = getattr(self.accelerator.state, "fsdp_plugin", None) is not None

        # post accelerator creation setup
        if self.is_fsdp_enabled:
            fsdp_plugin = self.accelerator.state.fsdp_plugin
            for param in ["limit_all_gathers", "activation_checkpointing"]:
                setattr(fsdp_plugin, param, self.args.fsdp_config.get(param, getattr(fsdp_plugin, param)))
            if fsdp_plugin.activation_checkpointing and self.args.gradient_checkpointing:
                raise ValueError(
                    "The activation_checkpointing in FSDP config and the gradient_checkpointing in training arg "
                    "can't be set to True simultaneously. Please use FSDP's activation_checkpointing logic "
                    "when using FSDP."
                )

        if self.is_deepspeed_enabled and getattr(self.args, "hf_deepspeed_config", None) is None:
            self.propagate_args_to_deepspeed()

        # `save_only_model` can't be used with DeepSpeed/FSDP along with `load_best_model_at_end`
        if (
            self.args.save_only_model
            and (self.is_deepspeed_enabled or self.is_fsdp_enabled)
            and self.args.load_best_model_at_end
        ):
            wrapper = "DeepSpeed" if self.is_deepspeed_enabled else "FSDP"
            raise ValueError(f"{wrapper} can't be used with `save_only_model` along with `load_best_model_at_end`.")

        # `auto_find_batch_size` isn't supported yet with DeepSpeed Zero-3
        if (
            self.is_deepspeed_enabled
            and self.accelerator.state.deepspeed_plugin.zero_stage == 3
            and self.args.auto_find_batch_size
        ):
            raise ValueError(
                "`auto_find_batch_size` isn't supported yet with DeepSpeed Zero-3. Please consider using Zero-2, Zero-1, or FSDP"
            )

    def propagate_args_to_deepspeed(self, auto_find_batch_size=False):
        """
        Sets values in the deepspeed plugin based on the Trainer args
        """
        from .integrations.deepspeed import GaudiTrainerDeepSpeedConfig

        ds_plugin = self.accelerator.state.deepspeed_plugin

        ds_plugin.hf_ds_config = GaudiTrainerDeepSpeedConfig(ds_plugin.hf_ds_config.config)
        ds_plugin.deepspeed_config = ds_plugin.hf_ds_config.config
        ds_plugin.hf_ds_config.trainer_config_process(self.args, auto_find_batch_size)

    def _zero_model_grad(self, model):
        if hasattr(model, "_zero_grad_kwargs"):
            model.zero_grad(**model._zero_grad_kwargs)
        else:
            # Optimization based on setting gradients to None (instead of zeroing them out) may only be used when gradients are not recorded using HPU graphs.
            # HPU graphs rely on fixed tensors - setting gradients to None will enforce their re-allocation during the backward pass each step.
            set_to_none = (
                self.args.parallel_mode != ParallelMode.DISTRIBUTED or self.args.distribution_strategy == "ddp"
            ) and not self.args.use_hpu_graphs_for_training

            try:
                model.zero_grad(set_to_none=set_to_none)
                model._zero_grad_kwargs = {"set_to_none": set_to_none}
            except TypeError:
                model.zero_grad()
                model._zero_grad_kwargs = {}

    def get_num_items_in_batches(
<<<<<<< HEAD
        self, args, epochs_trained, num_train_epochs, train_dataloader, len_dataloader, num_examples
=======
        self,
        args,
        epochs_trained,
        num_train_epochs,
        train_dataloader,
        len_dataloader,
        num_examples,
        steps_trained_in_current_epoch,
>>>>>>> e802f5f3
    ):
        """
        Calculate the number of items in each batch for all epochs during training.
        """
        steps_in_epoch = (
            len_dataloader if len_dataloader is not None else args.max_steps * args.gradient_accumulation_steps
        )

        remainder = num_examples % args.gradient_accumulation_steps
        if remainder == 0:
            remainder = args.gradient_accumulation_steps

        total_updates = steps_in_epoch // args.gradient_accumulation_steps + 1
        if args.gradient_accumulation_steps == 1:
            total_updates -= 1
<<<<<<< HEAD

        num_items_in_batches = []
        for epoch in range(epochs_trained, num_train_epochs):
            epoch_dataloader = train_dataloader
=======
        global_step = 0

        num_items_in_batches = []
        for epoch in range(epochs_trained, num_train_epochs):
            if epoch == epochs_trained and steps_trained_in_current_epoch > 0:
                epoch_dataloader = skip_first_batches(train_dataloader, steps_trained_in_current_epoch)
            else:
                epoch_dataloader = train_dataloader

>>>>>>> e802f5f3
            if hasattr(epoch_dataloader, "set_epoch"):
                epoch_dataloader.set_epoch(epoch)

            epoch_iterator = iter(epoch_dataloader)
            try:
                first_batch = next(epoch_iterator)
            except StopIteration:
                break
            # Check if the batch contains "labels" (once per epoch)
            if "labels" not in first_batch:
                num_items_in_batches.append([None] * total_updates)
                continue

            device = first_batch["labels"].device

            # Reset the iterator
            epoch_iterator = iter(epoch_dataloader)

            num_items_in_batches.append([])
            for update_step in range(total_updates):
                num_batches = args.gradient_accumulation_steps if update_step != (total_updates - 1) else remainder

                num_items_in_batch = 0
                for _ in range(num_batches):
                    try:
                        batch = next(epoch_iterator)
                        num_items_in_batch += (batch["labels"].ne(-100)).sum().item()
                    except StopIteration:
                        break

                if self.args.average_tokens_across_devices and num_items_in_batch > 0:
                    num_items_in_batch = torch.tensor(num_items_in_batch, device=device)
                    num_items_in_batch = self.accelerator.gather(num_items_in_batch).sum().item()

                # Set to None if no items in batch
                if num_items_in_batch == 0:
                    num_items_in_batch = None

                num_items_in_batches[epoch].append(num_items_in_batch)
<<<<<<< HEAD
=======
                global_step += 1

            # For iterable datasets, don't do more than max_steps steps
            if len_dataloader is None and global_step >= args.max_steps:
                break
>>>>>>> e802f5f3

        return num_items_in_batches

    def get_iterator_batch_samples(self, epoch_iterator, num_batches):
        batch_samples = []
        for _ in range(num_batches):
            try:
                batch_samples += [next(epoch_iterator)]
            except StopIteration:
                break
        return batch_samples<|MERGE_RESOLUTION|>--- conflicted
+++ resolved
@@ -38,10 +38,7 @@
 from accelerate.data_loader import SeedableRandomSampler
 from accelerate.utils import (
     DistributedDataParallelKwargs,
-<<<<<<< HEAD
     DistributedType,
-=======
->>>>>>> e802f5f3
     load_fsdp_model,
     load_fsdp_optimizer,
     save_fsdp_model,
@@ -908,18 +905,11 @@
         self._total_loss_scalar = 0.0
         self._globalstep_last_logged = self.state.global_step
         self._zero_model_grad(model)
-<<<<<<< HEAD
 
         grad_norm: Optional[float] = None
 
         # Gradient clipping
         _should_compute_grad_norm: bool = self.accelerator.distributed_type != DistributedType.DEEPSPEED and (
-=======
-        grad_norm: Optional[float] = None
-
-        # Gradient clipping
-        _should_compute_grad_norm: bool = self.accelerator.distributed_type != GaudiDistributedType.DEEPSPEED and (
->>>>>>> e802f5f3
             args.max_grad_norm is not None and args.max_grad_norm > 0
         )
 
@@ -945,10 +935,7 @@
             train_dataloader,
             len_dataloader,
             num_examples,
-<<<<<<< HEAD
-=======
             steps_trained_in_current_epoch,
->>>>>>> e802f5f3
         )
 
         hb_profiler = HabanaProfile(
@@ -1063,11 +1050,7 @@
                     context = (
                         functools.partial(self.accelerator.no_sync, model=model)
                         if i != len(batch_samples) - 1
-<<<<<<< HEAD
                         and self.accelerator.distributed_type != DistributedType.DEEPSPEED
-=======
-                        and self.accelerator.distributed_type != GaudiDistributedType.DEEPSPEED
->>>>>>> e802f5f3
                         else contextlib.nullcontext
                     )
                     with context():
@@ -1602,8 +1585,6 @@
                 return data.to(**kwargs)
         return data
 
-<<<<<<< HEAD
-
     # handled by accelerate now (in model preparation)
     # def autocast_smart_context_manager(self, cache_enabled: Optional[bool] = True):
     #     """
@@ -1624,29 +1605,6 @@
 
     #     return ctx_manager
 
-=======
-    def autocast_smart_context_manager(self, cache_enabled: Optional[bool] = True):
-        """
-        A helper wrapper that creates an appropriate context manager for `autocast` while feeding it the desired
-        arguments, depending on the situation.
-
-        Modified by Habana to enable using `autocast` on Gaudi devices.
-        """
-        if self.use_cpu_amp:
-            ctx_manager = torch.autocast(device_type="cpu", dtype=torch.bfloat16, cache_enabled=cache_enabled)
-        elif self.use_hpu_amp:
-            ctx_manager = torch.autocast(device_type="hpu", dtype=torch.bfloat16, enabled=True)
-        else:
-            ctx_manager = contextlib.nullcontext()
-
-        # Merge autocast context and `fp8_autocast` context if FP8 is enabled.
-        # Currently FP8 is enabled only for training.
-        if self.accelerator.state.is_fp8_enabled and self.model.training:
-            ctx_manager = FP8ContextWrapper(ctx_manager, self.accelerator.fp8_recipe_handler)
-
-        return ctx_manager
-
->>>>>>> e802f5f3
     def training_step(
         self, model: torch.nn.Module, inputs: Dict[str, Union[torch.Tensor, Any]], num_items_in_batch=None
     ) -> torch.Tensor:
@@ -1697,11 +1655,7 @@
 
         # Turning off loss scaling w.r.t. gradient accumulation when DeepSpeed is enabled
         # https://github.com/huggingface/transformers/pull/35808
-<<<<<<< HEAD
         if self.accelerator.distributed_type == DistributedType.DEEPSPEED:
-=======
-        if self.accelerator.distributed_type == GaudiDistributedType.DEEPSPEED:
->>>>>>> e802f5f3
             kwargs["scale_wrt_gas"] = False
 
         if _is_peft_model(self.model) and self.model.peft_type == PeftType.ADALORA:
@@ -1716,22 +1670,9 @@
                 self.accelerator.backward(loss, **kwargs)
                 self.model.base_model.update_and_allocate(self.state.global_step)
         else:
-<<<<<<< HEAD
             self.accelerator.backward(loss, **kwargs)
 
         return loss.detach() / self.args.gradient_accumulation_steps
-=======
-            if self.accelerator.state.is_fp8_enabled and self.args.gradient_checkpointing:
-                # The precision used in backward pass should be same as the one used in forward pass.
-                # However when training with gradient_checkpointing and FP8 precision, recompute forward
-                # in backward does not automatically run with FP8 precision. In order to handle this,
-                # the backward is run in `fp8_autocast` context
-                with FP8ContextWrapper.create_fp8_context(self.accelerator.fp8_recipe_handler):
-                    self.accelerator.backward(loss, **kwargs)
-            else:
-                self.accelerator.backward(loss, **kwargs)
-        return loss.detach()
->>>>>>> e802f5f3
 
     def save_model(self, output_dir: Optional[str] = None, _internal_call: bool = False):
         """
@@ -2591,14 +2532,9 @@
 
         args = {
             "deepspeed_plugin": self.args.deepspeed_plugin,
-<<<<<<< HEAD
             # "gradient_accumulation_plugin": gradient_accumulation_plugin,
             # "distribution_strategy": self.args.distribution_strategy,
             # "dynamic": self.args.compile_dynamic,
-=======
-            "distribution_strategy": self.args.distribution_strategy,
-            "dynamic": self.args.compile_dynamic,
->>>>>>> e802f5f3
             "dataloader_config": dataloader_config,
             # "use_regional_compilation": self.args.use_regional_compilation,
         }
@@ -2707,9 +2643,6 @@
                 model._zero_grad_kwargs = {}
 
     def get_num_items_in_batches(
-<<<<<<< HEAD
-        self, args, epochs_trained, num_train_epochs, train_dataloader, len_dataloader, num_examples
-=======
         self,
         args,
         epochs_trained,
@@ -2718,7 +2651,6 @@
         len_dataloader,
         num_examples,
         steps_trained_in_current_epoch,
->>>>>>> e802f5f3
     ):
         """
         Calculate the number of items in each batch for all epochs during training.
@@ -2734,12 +2666,6 @@
         total_updates = steps_in_epoch // args.gradient_accumulation_steps + 1
         if args.gradient_accumulation_steps == 1:
             total_updates -= 1
-<<<<<<< HEAD
-
-        num_items_in_batches = []
-        for epoch in range(epochs_trained, num_train_epochs):
-            epoch_dataloader = train_dataloader
-=======
         global_step = 0
 
         num_items_in_batches = []
@@ -2749,7 +2675,6 @@
             else:
                 epoch_dataloader = train_dataloader
 
->>>>>>> e802f5f3
             if hasattr(epoch_dataloader, "set_epoch"):
                 epoch_dataloader.set_epoch(epoch)
 
@@ -2789,14 +2714,11 @@
                     num_items_in_batch = None
 
                 num_items_in_batches[epoch].append(num_items_in_batch)
-<<<<<<< HEAD
-=======
                 global_step += 1
 
             # For iterable datasets, don't do more than max_steps steps
             if len_dataloader is None and global_step >= args.max_steps:
                 break
->>>>>>> e802f5f3
 
         return num_items_in_batches
 
