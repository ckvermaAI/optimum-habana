--- conflicted
+++ resolved
@@ -25,7 +25,6 @@
 import os
 import random
 import shutil
-import sys
 import time
 import warnings
 from collections.abc import Mapping
@@ -51,7 +50,6 @@
 from transformers.debug_utils import DebugOption, DebugUnderflowOverflow
 from transformers.feature_extraction_utils import FeatureExtractionMixin
 from transformers.image_processing_utils import BaseImageProcessor
-from transformers.integrations import hp_params
 from transformers.integrations.deepspeed import (
     deepspeed_load_checkpoint,
     is_deepspeed_available,
@@ -79,7 +77,6 @@
     PREFIX_CHECKPOINT_DIR,
     EvalLoopOutput,
     EvalPrediction,
-    HPSearchBackend,
     HubStrategy,
     PredictionOutput,
     SaveStrategy,
@@ -1061,12 +1058,8 @@
 
                         # If the condition is true, we need to compute grad_norm, deepspeed does its own clipping
                         if _should_compute_grad_norm:
-<<<<<<< HEAD
-                            if self.gaudi_config.use_fused_clip_norm and args.use_habana:
-=======
                             # Gradient clipping
                             if self.FusedNorm is not None:
->>>>>>> 379524c1
                                 # TODO: to merge self.accelerator.clip_grad_norm_ when HMP is removed
                                 grad_norm = self.FusedNorm.clip_norm(model.parameters())
                             else:
