# coding=utf-8
# Copyright 2022 The HuggingFace Team. All rights reserved.
#
# Licensed under the Apache License, Version 2.0 (the "License");
# you may not use this file except in compliance with the License.
# You may obtain a copy of the License at
#
#     http://www.apache.org/licenses/LICENSE-2.0
#
# Unless required by applicable law or agreed to in writing, software
# distributed under the License is distributed on an "AS IS" BASIS,
# WITHOUT WARRANTIES OR CONDITIONS OF ANY KIND, either express or implied.
# See the License for the specific language governing permissions and
# limitations under the License.
"""
The Gaudi Trainer class, to easily train a 🤗 Transformers from scratch or finetune it on a new task.
"""

import contextlib
import copy
import functools
import inspect
import json
import math
import os
import random
import shutil
import time
import warnings
from collections.abc import Mapping
from pathlib import Path
from typing import TYPE_CHECKING, Any, Callable, Dict, List, Optional, Tuple, Type, Union

import huggingface_hub.utils as hf_hub_utils
import numpy as np
import torch
from accelerate import DistributedType, skip_first_batches
from accelerate.data_loader import SeedableRandomSampler
from accelerate.utils import (
    DistributedDataParallelKwargs,
    load_fsdp_model,
    load_fsdp_optimizer,
    save_fsdp_model,
    save_fsdp_optimizer,
)
from huggingface_hub import upload_folder
from torch.utils.data import DataLoader, Dataset, IterableDataset, RandomSampler
from transformers import Trainer
from transformers.data.data_collator import DataCollator
from transformers.debug_utils import DebugOption, DebugUnderflowOverflow
from transformers.feature_extraction_utils import FeatureExtractionMixin
from transformers.image_processing_utils import BaseImageProcessor
from transformers.integrations.deepspeed import (
    deepspeed_load_checkpoint,
    is_deepspeed_available,
    is_deepspeed_zero3_enabled,
)
from transformers.modeling_utils import PreTrainedModel, load_sharded_checkpoint, unwrap_model
from transformers.processing_utils import ProcessorMixin
from transformers.tokenization_utils_base import PreTrainedTokenizerBase
from transformers.trainer import _get_fsdp_ckpt_kwargs, _is_peft_model, safe_globals
from transformers.trainer_callback import ExportableState, TrainerCallback, TrainerState
from transformers.trainer_pt_utils import (
    DistributedTensorGatherer,
    EvalLoopContainer,
    IterableDatasetShard,
    LengthGroupedSampler,
    SequentialDistributedSampler,
    find_batch_size,
    get_model_param_count,
    nested_concat,
    nested_detach,
    reissue_pt_warnings,
    remove_dummy_checkpoint,
)
from transformers.trainer_utils import (
    PREFIX_CHECKPOINT_DIR,
    EvalLoopOutput,
    EvalPrediction,
    HubStrategy,
    PredictionOutput,
    SaveStrategy,
    TrainOutput,
    denumpify_detensorize,
    enable_full_determinism,
    find_executable_batch_size,
    get_last_checkpoint,
    has_length,
)
from transformers.training_args import OptimizerNames, ParallelMode, TrainingArguments
from transformers.utils import (
    ADAPTER_CONFIG_NAME,
    ADAPTER_SAFE_WEIGHTS_NAME,
    ADAPTER_WEIGHTS_NAME,
    CONFIG_NAME,
    SAFE_WEIGHTS_INDEX_NAME,
    SAFE_WEIGHTS_NAME,
    WEIGHTS_INDEX_NAME,
    WEIGHTS_NAME,
    PushInProgress,
    is_accelerate_available,
    is_datasets_available,
    is_peft_available,
    is_safetensors_available,
)
from transformers.utils.deprecation import deprecate_kwarg

from optimum.utils import logging

from ..accelerate import GaudiAccelerator
from ..accelerate.utils import FP8ContextWrapper
from ..utils import (
    HabanaGenerationTime,
    HabanaProfile,
    get_hpu_memory_stats,
    set_seed,
    speed_metrics,
    to_device_dtype,
)
from .gaudi_configuration import GAUDI_CONFIG_NAME, GaudiConfig
from .integrations.deepspeed import deepspeed_init
from .trainer_utils import convert_into_dtypes, get_dtype
from .training_args import GaudiTrainingArguments


if is_datasets_available():
    import datasets

if is_safetensors_available():
    import safetensors.torch

if is_peft_available():
    from peft import PeftModel
    from peft.utils import PeftType

if is_deepspeed_available():
    from accelerate.utils import DeepSpeedSchedulerWrapper

from accelerate.utils import DataLoaderConfiguration, is_torch_version


def _get_input_update_settings(model, lazy_mode: Optional[bool] = None) -> Tuple[bool, Dict]:
    """
    Determines whether the input settings need to be updated.

    Currently (attn_softmax_bf16, use_flash_attention, flash_attention_recompute,
    flash_attention_causal_mask) are enabled only for llama, qwen2, starcoder2, gemma, baichuan
    and chatglm

    lazy_mode for llama, qwen2, starcoder2 and mistral

    Args:
        model: The model instance for which the input update settings are being evaluated
        lazy_mode[Optional[bool]]: Whether to use lazy mode for the model (defaults to `None`)

    Returns:
        Tuple[bool, Dict]: A flag indicating whether the input settings should be updated.
        A dictionary containing the specific input settings that need to be updated, if any
    """
    inputs_update: Dict = {}

    should_update_inputs = (getattr(model, "generation_config", None) is not None) and (
        model.config.model_type in ("llama", "qwen2", "starcoder2", "gemma", "baichuan", "chatglm", "deepseek_v2")
    )
    if should_update_inputs:
        if model.generation_config.attn_softmax_bf16:
            inputs_update["attn_softmax_bf16"] = True
        if model.generation_config.use_flash_attention:
            inputs_update["use_flash_attention"] = True
        if model.generation_config.flash_attention_recompute:
            inputs_update["flash_attention_recompute"] = True
        if model.generation_config.flash_attention_causal_mask:
            inputs_update["flash_attention_causal_mask"] = True

    should_update_inputs = (
        (getattr(model, "generation_config", None) is not None)
        and (model.config.model_type in ("llama", "qwen2", "starcoder2", "mistral"))
        and (lazy_mode is not None)
    )
    if should_update_inputs:
        if _is_peft_model(model):
            forward_method = getattr(model.get_base_model(), "forward")
        else:
            forward_method = getattr(model, "forward")
        signature = inspect.signature(forward_method)
        if "lazy_mode" in signature.parameters:
            inputs_update["lazy_mode"] = lazy_mode

    should_update_inputs: bool = len(inputs_update) > 0

    return should_update_inputs, inputs_update


if TYPE_CHECKING:
    import optuna


DATA_SAMPLERS = [RandomSampler, SeedableRandomSampler]

logger = logging.get_logger(__name__)


# Name of the files used for checkpointing
TRAINING_ARGS_NAME = "training_args.bin"
TRAINER_STATE_NAME = "trainer_state.json"
OPTIMIZER_NAME = "optimizer.pt"
OPTIMIZER_NAME_BIN = "optimizer.bin"
SCALER_NAME = "scaler.pt"
SCHEDULER_NAME = "scheduler.pt"


class GaudiTrainer(Trainer):
    """
    GaudiTrainer is built on top of the tranformers' Trainer to enable
    deployment on Habana's Gaudi.
    """

    @deprecate_kwarg("tokenizer", new_name="processing_class", version="5.0.0", raise_if_both_names=True)
    def __init__(
        self,
        model: Union[PreTrainedModel, torch.nn.Module] = None,
        gaudi_config: GaudiConfig = None,
        args: TrainingArguments = None,
        data_collator: Optional[DataCollator] = None,
        train_dataset: Optional[Union[Dataset, IterableDataset, "datasets.Dataset"]] = None,
        eval_dataset: Optional[Union[Dataset, Dict[str, Dataset], "datasets.Dataset"]] = None,
        processing_class: Optional[
            Union[PreTrainedTokenizerBase, BaseImageProcessor, FeatureExtractionMixin, ProcessorMixin]
        ] = None,
        model_init: Optional[Callable[[], PreTrainedModel]] = None,
        compute_loss_func: Optional[Callable] = None,
        compute_metrics: Optional[Callable[[EvalPrediction], Dict]] = None,
        callbacks: Optional[List[TrainerCallback]] = None,
        optimizers: Tuple[Optional[torch.optim.Optimizer], Optional[torch.optim.lr_scheduler.LambdaLR]] = (None, None),
        optimizer_cls_and_kwargs: Optional[Tuple[Type[torch.optim.Optimizer], Dict[str, Any]]] = None,
        preprocess_logits_for_metrics: Optional[Callable[[torch.Tensor, torch.Tensor], torch.Tensor]] = None,
    ):
        if args is None:
            output_dir = "tmp_trainer"
            logger.info(f"No `GaudiTrainingArguments` passed, using `output_dir={output_dir}`.")
            args = GaudiTrainingArguments(output_dir=output_dir)

        self.use_hpu_amp = False
        self.use_cpu_amp = False
        if args.bf16 and not args.deepspeed:
            if args.half_precision_backend == "hpu_amp":
                self.use_hpu_amp = True
            else:
                self.use_cpu_amp = True

            # Workaround to not set amp backend again when calling super().__init__(...)
            # args.bf16 is not used after the __init__ anyway
            args.bf16 = False

        super().__init__(
            model,
            args,
            data_collator,
            train_dataset,
            eval_dataset,
            processing_class,
            model_init,
            compute_loss_func,
            compute_metrics,
            callbacks,
            optimizers,
            optimizer_cls_and_kwargs,
            preprocess_logits_for_metrics,
        )

        if gaudi_config is None:
            self.gaudi_config = GaudiConfig.from_pretrained(args.gaudi_config_name)
        else:
            self.gaudi_config = copy.deepcopy(gaudi_config)

        if self.args.use_habana:
            if self.args.use_hpu_graphs_for_inference:
                self.already_wrapped_for_hpu_graphs = False

            if self.args.deepspeed:
                # Mixed-precision backends are turned off when using DeepSpeed since it manages this itself
                self.gaudi_config.use_torch_autocast = False
                self.use_hpu_amp = False

            if self.args.deepspeed or self.args.dataloader_num_workers >= 1:
                # To avoid warnings about parallelism in tokenizers
                os.environ["TOKENIZERS_PARALLELISM"] = "false"

            if self.gaudi_config.use_torch_autocast:
                if not self.use_hpu_amp and not self.use_cpu_amp:
                    self.use_hpu_amp = True
                    logger.warning(
                        "The argument `--bf16` was not given but `use_torch_autocast` is True in the Gaudi configuration so mixed-precision training with Torch Autocast is enabled."
                    )

            if self.use_hpu_amp and "PT_HPU_AUTOCAST_LOWER_PRECISION_OPS_LIST" not in os.environ:
                self.gaudi_config.declare_autocast_bf16_fp32_ops()

            if self.args.use_lazy_mode:
                try:
                    import habana_frameworks.torch.core as htcore
                except ImportError as error:
                    error.msg = f"Could not import habana_frameworks.torch.core. {error.msg}."
                    raise error
                self.htcore = htcore

                try:
                    import habana_frameworks.torch.hpu as hthpu
                except ImportError as error:
                    error.msg = f"Could not import habana_frameworks.torch.hpu. {error.msg}."
                    raise error
                if self.gaudi_config.use_dynamic_shapes:
                    hthpu.enable_dynamic_shape()
                else:
                    hthpu.disable_dynamic_shape()

            try:
                from habana_frameworks.torch.hpu import random as hpu_random
            except ImportError as error:
                error.msg = f"Could not import habana_frameworks.torch.hpu.random. {error.msg}."
                raise error
            self.hpu_random = hpu_random

        # Set the correct log level depending on the node
        # Already done in super().init() but we have to do it again
        # because we use optimum.utils.logging here and not
        # transformers.utils.logging
        log_level = args.get_process_log_level()
        logging.set_verbosity(log_level)
        logging.enable_default_handler()
        logging.enable_explicit_format()

        # Suppress PyTorch autocast warnings with Wav2Vec2
        # This is a bug in PyTorch
        warnings.filterwarnings(
            "ignore", message="User provided device_type of 'cuda', but CUDA is not available. Disabling"
        )

    def _move_model_to_device(self, model, device):
        model = model.to(device)
        # Moving a model to HPU disconnects the tied weights, so we have to retie them.
        if self.args.use_habana and hasattr(model, "tie_weights"):
            model.tie_weights()

    def _get_train_sampler(self) -> Optional[torch.utils.data.Sampler]:
        if self.train_dataset is None or not has_length(self.train_dataset):
            return None

        # Build the sampler.
        if self.args.group_by_length:
            if is_datasets_available() and isinstance(self.train_dataset, datasets.Dataset):
                lengths = (
                    self.train_dataset[self.args.length_column_name]
                    if self.args.length_column_name in self.train_dataset.column_names
                    else None
                )
            else:
                lengths = None
            model_input_name = (
                self.processing_class.model_input_names[0] if self.processing_class is not None else None
            )
            return LengthGroupedSampler(
                self.args.train_batch_size * self.args.gradient_accumulation_steps,
                dataset=self.train_dataset,
                lengths=lengths,
                model_input_name=model_input_name,
            )

        else:
            num_samples = len(self.train_dataset)
            if (
                not self.args.dataloader_drop_last
                and num_samples % self.args.per_device_train_batch_size != 0
                and self.args.parallel_mode != ParallelMode.DISTRIBUTED
            ):
                # Make the total number of samples divisible by the batch size in lazy mode if needed
                num_samples += (
                    self.args.per_device_train_batch_size - num_samples % self.args.per_device_train_batch_size
                )
            return RandomSampler(self.train_dataset, num_samples=num_samples)

    def create_optimizer(self):
        """
        Setup the optimizer.

        We provide a reasonable default that works well. If you want to use something else, you can pass a tuple in the
        Trainer's init through `optimizers`, or subclass and override this method in a subclass.
        """
        if self.optimizer is None:
            decay_parameters = self.get_decay_parameter_names(self.model)

            optimizer_grouped_parameters = []
            for t_params, t_weight_decay in zip(
                [
                    [p for n, p in self.model.named_parameters() if n in decay_parameters and p.requires_grad],
                    [p for n, p in self.model.named_parameters() if n not in decay_parameters and p.requires_grad],
                ],
                [self.args.weight_decay, 0.0],
            ):
                # Empty groups of parameters are filtered because they make FusedAdamW crash
                if t_params:
                    optimizer_grouped_parameters.append(
                        {
                            "params": t_params,
                            "weight_decay": t_weight_decay,
                        }
                    )

            if self.gaudi_config.use_fused_adam and self.args.use_habana:
                try:
                    from habana_frameworks.torch.hpex.optimizers import FusedAdamW
                except ImportError as error:
                    error.msg = (
                        f"Could not import 'FusedAdamW' from 'habana_frameworks.torch.hpex.optimizers'. {error.msg}."
                    )
                    raise error
                optimizer_cls = FusedAdamW
                optimizer_kwargs = {
                    "lr": self.args.learning_rate,
                    "betas": (self.args.adam_beta1, self.args.adam_beta2),
                    "eps": self.args.adam_epsilon,
                }
            elif self.optimizer_cls_and_kwargs is not None:
                optimizer_cls, optimizer_kwargs = self.optimizer_cls_and_kwargs
            else:
                optimizer_cls, optimizer_kwargs = self.get_optimizer_cls_and_kwargs(self.args, self.model)

            # Overwrite `params` in case it's created by `get_optimizer_cls_and_kwargs`
            # e.g. for GaLore optimizer.
            if "params" in optimizer_kwargs:
                optimizer_grouped_parameters = optimizer_kwargs.pop("params")

            # Overwrite `model` in case it's created by `get_optimizer_cls_and_kwargs`
            # e.g. for LOMO optimizer.
            if "model" in optimizer_kwargs:
                optimizer_grouped_parameters = optimizer_kwargs.pop("model")

            # For layer-wise dummy optimizers we overwrite optimizer_grouped_parameters with `optimizer_dict`
            # to avoid arguments conflicts.
            if "optimizer_dict" in optimizer_kwargs:
                optimizer_grouped_parameters = optimizer_kwargs.pop("optimizer_dict")

            self.optimizer = optimizer_cls(optimizer_grouped_parameters, **optimizer_kwargs)

        return self.optimizer

    def _tune_save_checkpoint(self, checkpoint_dir: str):
        output_dir = os.path.join(checkpoint_dir, f"{PREFIX_CHECKPOINT_DIR}-{self.state.global_step}")
        self.save_model(output_dir, _internal_call=True)
        if self.args.should_save:
            # TODO
            # Update the `TrainerControl` state to where we are currently
            # self.state.stateful_callbacks["TrainerControl"] = self.control.state()
            self.state.save_to_json(os.path.join(output_dir, TRAINER_STATE_NAME))
            torch.save(self.optimizer.state_dict(), os.path.join(output_dir, OPTIMIZER_NAME))
            torch.save(self.lr_scheduler.state_dict(), os.path.join(output_dir, SCHEDULER_NAME))

    def _wrap_model(self, model, training=True, dataloader=None):
        # train/eval could be run multiple-times - if already wrapped, don't re-wrap it again
        if self.accelerator.unwrap_model(model) is not model:
            return model

        # Note: in torch.distributed mode, there's no point in wrapping the model
        # inside a DistributedDataParallel as we'll be under `no_grad` anyways.
        if not training:
            return model

        if self.args.parallel_mode == ParallelMode.DISTRIBUTED and self.args.distribution_strategy == "ddp":
            kwargs = {}

            if self.args.ddp_find_unused_parameters is not None:
                kwargs["find_unused_parameters"] = self.args.ddp_find_unused_parameters
                if self.args.ddp_find_unused_parameters and self.args.gradient_checkpointing:
                    logger.warning(
                        "ddp_find_unused_parameters and gradient_checkpointing are both True, which may lead to an error:"
                        " https://github.com/huggingface/transformers/pull/4659#issuecomment-643356021"
                    )
            elif isinstance(model, PreTrainedModel):
                # find_unused_parameters breaks checkpointing as per
                # https://github.com/huggingface/transformers/pull/4659#issuecomment-643356021
                kwargs["find_unused_parameters"] = not model.is_gradient_checkpointing
            else:
                kwargs["find_unused_parameters"] = True

            if self.args.ddp_bucket_cap_mb is not None:
                kwargs["bucket_cap_mb"] = self.args.ddp_bucket_cap_mb

            if self.args.use_habana:
                kwargs["gradient_as_bucket_view"] = True

            if self.args.ddp_broadcast_buffers is not None:
                kwargs["broadcast_buffers"] = self.args.ddp_broadcast_buffers

            self.accelerator.ddp_handler = DistributedDataParallelKwargs(**kwargs)

        if self.args.use_hpu_graphs_for_training:
            import habana_frameworks.torch as ht

            ht.hpu.ModuleCacher()(model=model, inplace=True)

        return model

    def train(
        self,
        resume_from_checkpoint: Optional[Union[str, bool]] = None,
        trial: Union["optuna.Trial", Dict[str, Any]] = None,
        ignore_keys_for_eval: Optional[List[str]] = None,
        **kwargs,
    ):
        """
        Main training entry point.

        Args:
            resume_from_checkpoint (`str` or `bool`, *optional*):
                If a `str`, local path to a saved checkpoint as saved by a previous instance of [`Trainer`]. If a
                `bool` and equals `True`, load the last checkpoint in *args.output_dir* as saved by a previous instance
                of [`Trainer`]. If present, training will resume from the model/optimizer/scheduler states loaded here.
            trial (`optuna.Trial` or `Dict[str, Any]`, *optional*):
                The trial run or the hyperparameter dictionary for hyperparameter search.
            ignore_keys_for_eval (`List[str]`, *optional*)
                A list of keys in the output of your model (if it is a dictionary) that should be ignored when
                gathering predictions for evaluation during the training.
            kwargs (`Dict[str, Any]`, *optional*):
                Additional keyword arguments used to hide deprecated arguments
        """
        if resume_from_checkpoint is False:
            resume_from_checkpoint = None

        # memory metrics - must set up as early as possible
        self._memory_tracker.start()

        args = self.args

        self.is_in_train = True

        # Attach NEFTune hooks if necessary
        if self.neftune_noise_alpha is not None:
            self.model = self._activate_neftune(self.model)

        # do_train is not a reliable argument, as it might not be set and .train() still called, so
        # the following is a workaround:
        if args.bf16_full_eval and not args.do_train and not self.is_model_parallel:
            self._move_model_to_device(self.model, args.device)

        if "model_path" in kwargs:
            resume_from_checkpoint = kwargs.pop("model_path")
            warnings.warn(
                (
                    "`model_path` is deprecated and will be removed in a future version. Use `resume_from_checkpoint` "
                    "instead."
                ),
                FutureWarning,
            )
        if len(kwargs) > 0:
            raise TypeError(f"train() got unexpected keyword arguments: {', '.join(list(kwargs.keys()))}.")
        # This might change the seed so needs to run first.
        self._hp_search_setup(trial)
        self._train_batch_size = self.args.train_batch_size

        # Model re-init
        model_reloaded = False
        if self.model_init is not None:
            # Seed must be set before instantiating the model when using model_init.
            if self.args.full_determinism:
                enable_full_determinism(self.args.seed)
            else:
                set_seed(self.args.seed)
            self.model = self.call_model_init(trial)
            model_reloaded = True
            # Reinitializes optimizer and scheduler
            self.optimizer, self.lr_scheduler = None, None

        # Load potential model checkpoint
        if isinstance(resume_from_checkpoint, bool) and resume_from_checkpoint:
            resume_from_checkpoint = get_last_checkpoint(args.output_dir)
            if resume_from_checkpoint is None:
                raise ValueError(f"No valid checkpoint found in output directory ({args.output_dir})")

        if resume_from_checkpoint is not None:
            if not self.is_deepspeed_enabled and not self.is_fsdp_enabled:
                self._load_from_checkpoint(resume_from_checkpoint)
            # In case of repeating the find_executable_batch_size, set `self._train_batch_size` properly
            state = TrainerState.load_from_json(os.path.join(resume_from_checkpoint, TRAINER_STATE_NAME))
            if state.train_batch_size is not None:
                self._train_batch_size = state.train_batch_size

        # If model was re-initialized, put it on the right device and update self.model_wrapped
        if model_reloaded:
            if self.place_model_on_device:
                self._move_model_to_device(self.model, args.device)
            self.model_wrapped = self.model

        inner_training_loop = find_executable_batch_size(
            self._inner_training_loop, self._train_batch_size, args.auto_find_batch_size
        )

        if args.push_to_hub:
            try:
                # Disable progress bars when uploading models during checkpoints to avoid polluting stdout
                hf_hub_utils.disable_progress_bars()
                return inner_training_loop(
                    args=args,
                    resume_from_checkpoint=resume_from_checkpoint,
                    trial=trial,
                    ignore_keys_for_eval=ignore_keys_for_eval,
                )
            finally:
                hf_hub_utils.enable_progress_bars()
        else:
            return inner_training_loop(
                args=args,
                resume_from_checkpoint=resume_from_checkpoint,
                trial=trial,
                ignore_keys_for_eval=ignore_keys_for_eval,
            )

    def _inner_training_loop(
        self,
        batch_size=None,
        args=None,
        resume_from_checkpoint=None,
        trial=None,
        ignore_keys_for_eval=None,
    ):
        self.accelerator.free_memory()
        self._train_batch_size = batch_size
        if self.args.auto_find_batch_size:
            if self.state.train_batch_size != self._train_batch_size:
                from accelerate.utils import release_memory

                (self.model_wrapped,) = release_memory(self.model_wrapped)
                self.model_wrapped = self.model

                # Check for DeepSpeed *after* the initial pass and modify the config
                if self.is_deepspeed_enabled:
                    # Temporarily unset `self.args.train_batch_size`
                    original_bs = self.args.per_device_train_batch_size
                    self.args.per_device_train_batch_size = self._train_batch_size // max(1, self.args.n_gpu)
                    self.propagate_args_to_deepspeed(True)
                    self.args.per_device_train_batch_size = original_bs
            self.state.train_batch_size = self._train_batch_size
        logger.debug(f"Currently training with a batch size of: {self._train_batch_size}")
        # Data loader and number of training steps
        train_dataloader = self.get_train_dataloader()

        # Setting up training control variables:
        # number of training epochs: num_train_epochs
        # number of training steps per epoch: num_update_steps_per_epoch
        # total number of training steps to execute: max_steps
        total_train_batch_size = self._train_batch_size * args.gradient_accumulation_steps * args.world_size
        (
            num_train_epochs,
            num_update_steps_per_epoch,
            num_examples,
            num_train_samples,
            epoch_based,
            len_dataloader,
            max_steps,
        ) = self.set_initial_training_values(args, train_dataloader, total_train_batch_size)
        if (
            self.accelerator.mpu.sequence_parallel_is_initialized()
            and self.accelerator.mpu.get_sequence_parallel_world_size() > 1
        ):
            total_train_batch_size = total_train_batch_size / self.accelerator.mpu.get_sequence_parallel_world_size()

        num_train_tokens = None
        if self.args.include_tokens_per_second:
            num_train_tokens = self.num_tokens(train_dataloader, None if epoch_based else max_steps)
            # If going by epochs, multiply tokens linearly
            if len_dataloader is not None and epoch_based:
                num_train_tokens *= args.num_train_epochs
            # Otherwise since its steps, we just multiply by grad accum
            else:
                num_train_tokens *= args.gradient_accumulation_steps

        if DebugOption.UNDERFLOW_OVERFLOW in self.args.debug:
            debug_overflow = DebugUnderflowOverflow(self.model)  # noqa

        delay_optimizer_creation = self.is_fsdp_enabled

        # We need to reset the scheduler, as its parameters may be different on subsequent calls
        if self._created_lr_scheduler:
            self.lr_scheduler = None
            self._created_lr_scheduler = False

        if self.is_deepspeed_enabled:
            self.optimizer, self.lr_scheduler = deepspeed_init(self, num_training_steps=max_steps)

        if not delay_optimizer_creation:
            self.create_optimizer_and_scheduler(num_training_steps=max_steps)

        self.state = TrainerState(
            stateful_callbacks=[
                cb for cb in self.callback_handler.callbacks + [self.control] if isinstance(cb, ExportableState)
            ]
        )
        self.state.is_hyper_param_search = trial is not None
        self.state.train_batch_size = self._train_batch_size

        # Compute absolute values for logging, eval, and save if given as ratio
        self.state.compute_steps(args, max_steps)

        # Activate gradient checkpointing if needed
        if args.gradient_checkpointing:
            import transformers.modeling_utils

            if args.deepspeed:
                from deepspeed.runtime.activation_checkpointing.checkpointing import (
                    CheckpointFunction,
                    non_reentrant_checkpoint,
                )

                # HACK because outputs should always be tuples
                def hpu_deepspeed_checkpointing(function, *checkpoint_args, use_reentrant: Optional[bool] = None):
                    """DeepSpeed activation checkpointing."""
                    if use_reentrant is None:
                        use_reentrant = True
                    if use_reentrant:
                        all_outputs = []
                        CheckpointFunction.apply(function, all_outputs, *checkpoint_args)
                    else:
                        logger.info("DeepSpeed activation checkpointing=non_reentrant_checkpoint")
                        all_outputs = non_reentrant_checkpoint(function, *checkpoint_args)

                    # Always return a tuple
                    # When all_outputs contains only one element, DeepSpeed returns this element instead of a tuple
                    # which is not consistent with some models. See https://github.com/microsoft/DeepSpeed/issues/1057.
                    return tuple(all_outputs)

                torch.utils.checkpoint.checkpoint = hpu_deepspeed_checkpointing
                transformers.modeling_utils.checkpoint = hpu_deepspeed_checkpointing
            elif args.use_lazy_mode:
                from .gradient_checkpointing import checkpoint as lazy_mode_checkpointing

                torch.utils.checkpoint.checkpoint = lazy_mode_checkpointing
                transformers.modeling_utils.checkpoint = lazy_mode_checkpointing

            self.model.gradient_checkpointing_enable(gradient_checkpointing_kwargs=args.gradient_checkpointing_kwargs)

            # Wrap `_gradient_checkpointing_func` in the model with `transformer_engine` `activation_checkpointing` context.
            if self.accelerator.state.mixed_precision == "fp8":
                FP8ContextWrapper.gradient_checkpointing_wrap(self.model)
        else:
            # Hack because `RegressionModel` in test_trainer.py doesn't have `gradient_checkpointing_disable`
            if hasattr(self.model, "gradient_checkpointing_disable"):
                self.model.gradient_checkpointing_disable()

        model = self._wrap_model(self.model_wrapped)

        # as the model is wrapped, don't use `accelerator.prepare`
        # this is for unhandled cases such as
        # FSDP-XLA, SageMaker MP/DP, DataParallel, IPEX
        use_accelerator_prepare = True if model is self.model else False

        if use_accelerator_prepare and self.is_fsdp_enabled:
            # In case of auto_find_batch_size=True
            # Remove FSDP wrapping from sub-models.
            self.model = unwrap_model(self.model, recursive=True)

        if delay_optimizer_creation:
            if use_accelerator_prepare:
                # configure fsdp plugin for qlora if any
                self._fsdp_qlora_plugin_updates()
                if self.accelerator.mixed_precision != "fp8":
                    self.model = self.accelerator.prepare(self.model)
            self.create_optimizer_and_scheduler(num_training_steps=max_steps)

        # prepare using `accelerator` prepare
        if use_accelerator_prepare:
            self.model.train()
            if hasattr(self.lr_scheduler, "step"):
                model, self.optimizer = self.accelerator.prepare(self.model, self.optimizer)
            else:
                # to handle cases wherein we pass "DummyScheduler" such as when it is specified in DeepSpeed config.
                model, self.optimizer, self.lr_scheduler = self.accelerator.prepare(
                    self.model, self.optimizer, self.lr_scheduler
                )
        elif self.args.optim in [OptimizerNames.LOMO, OptimizerNames.ADALOMO]:
            # In this case we are in DDP + LOMO, which should be supported
            self.optimizer = self.accelerator.prepare(self.optimizer)

        if self.is_fsdp_enabled:
            self.model = self.model_wrapped = model

        # for the rest of this function `model` is the outside model, whether it was wrapped or not
        if model is not self.model:
            self.model_wrapped = model

        # backward compatibility
        if self.is_deepspeed_enabled:
            self.deepspeed = self.model_wrapped

        # ckpt loading
        if resume_from_checkpoint is not None:
            if self.is_deepspeed_enabled:
                deepspeed_load_checkpoint(
                    self.model_wrapped, resume_from_checkpoint, load_module_strict=not _is_peft_model(self.model)
                )
            elif self.is_fsdp_enabled:
                self._load_from_checkpoint(resume_from_checkpoint, self.model_wrapped)

        # Check if saved optimizer or scheduler states exist
        self._load_optimizer_and_scheduler(resume_from_checkpoint)
        self._load_scaler(resume_from_checkpoint)

        if self.gaudi_config.use_fused_clip_norm and self.args.use_habana:
            try:
                from habana_frameworks.torch.hpex.normalization import FusedClipNorm
            except ImportError as error:
                error.msg = f"Could not import habana_frameworks.torch.hpex.normalization. {error.msg}."
                raise error
            self.FusedNorm = FusedClipNorm(model.parameters(), args.max_grad_norm)
        else:
            self.FusedNorm = None

        # important: at this point:
        # self.model         is the Transformers Model
        # self.model_wrapped is DDP(Transformers Model), Deepspeed(Transformers Model), etc.
        # FSDP(Transformers Model), Dynamo Optimized Module(Transformers Model) etc.

        # Train!
        logger.info("***** Running training *****")
        logger.info(f"  Num examples = {num_examples:,}")
        logger.info(f"  Num Epochs = {num_train_epochs:,}")
        logger.info(f"  Instantaneous batch size per device = {self.args.per_device_train_batch_size:,}")
        if self.args.per_device_train_batch_size != self._train_batch_size:
            logger.info(f"  Training with DataParallel so batch size has been adjusted to: {self._train_batch_size:,}")
        logger.info(f"  Total train batch size (w. parallel, distributed & accumulation) = {total_train_batch_size:,}")
        logger.info(f"  Gradient Accumulation steps = {args.gradient_accumulation_steps}")
        logger.info(f"  Total optimization steps = {max_steps:,}")
        logger.info(f"  Number of trainable parameters = {get_model_param_count(model, trainable_only=True):,}")

        self.state.epoch = 0
        start_time = time.time()
        start_time_after_warmup = None
        epochs_trained = 0
        steps_trained_in_current_epoch = 0
        steps_trained_progress_bar = None

        # Check if continuing training from a checkpoint
        if resume_from_checkpoint is not None and os.path.isfile(
            os.path.join(resume_from_checkpoint, TRAINER_STATE_NAME)
        ):
            self.state = TrainerState.load_from_json(os.path.join(resume_from_checkpoint, TRAINER_STATE_NAME))
            self.compare_trainer_and_checkpoint_args(self.args, self.state)
            self._load_callback_state()
            epochs_trained = int(self.state.global_step // num_update_steps_per_epoch)
            if not args.ignore_data_skip:
                steps_trained_in_current_epoch = self.state.global_step % (num_update_steps_per_epoch)
                steps_trained_in_current_epoch *= args.gradient_accumulation_steps
            else:
                steps_trained_in_current_epoch = 0

            logger.info("  Continuing training from checkpoint, will skip to saved global_step")
            logger.info(f"  Continuing training from epoch {epochs_trained}")
            logger.info(f"  Continuing training from global step {self.state.global_step}")
            if not args.ignore_data_skip:
                logger.info(
                    f"  Will skip the first {epochs_trained} epochs then the first"
                    f" {steps_trained_in_current_epoch} batches in the first epoch."
                )

        # In multi-worker training: broadcast model parameters from worker:0 to all the others.
        # This must be done manually unless DistributedDataParallel is used.
        if self.args.parallel_mode == ParallelMode.DISTRIBUTED and self.args.distribution_strategy == "fast_ddp":
            from ..distributed import all_reduce_gradients

            logger.debug(
                f"Broadcasting the model parameters to assure that each of {self.args.world_size} workers start the training from the same point."
            )
            for param in model.parameters():
                torch.distributed.broadcast(param.data, src=0)

        # Update the references
        self.state.init_training_references(self, train_dataloader, max_steps, num_train_epochs, trial)

        # tr_loss is a tensor to avoid synchronization of TPUs through .item()
        tr_loss = torch.tensor(0.0).to(args.device)
        # _total_loss_scalar is updated every time .item() has to be called on tr_loss and stores the sum of all losses
        self._total_loss_scalar = 0.0
        self._globalstep_last_logged = self.state.global_step
        self._zero_model_grad(model)
<<<<<<< HEAD
        grad_norm: Optional[float] = None

        # Gradient clipping
        _should_compute_grad_norm: bool = self.accelerator.distributed_type != GaudiDistributedType.DEEPSPEED and (
=======

        # Gradient clipping
        grad_norm: Optional[float] = None
        _should_compute_grad_norm: bool = self.accelerator.distributed_type != DistributedType.DEEPSPEED and (
>>>>>>> 9f0cbb10
            args.max_grad_norm is not None and args.max_grad_norm > 0
        )

        # attn_softmax_bf16 and use_flash_attention are enabled only for llama, qwen2, starcoder2, gemma and baichuan
        # lazy_mode for llama, qwen2, starcoder2 and mistral
        _should_update_inputs, _inputs_update = _get_input_update_settings(self.model, lazy_mode=args.use_lazy_mode)

        self.control = self.callback_handler.on_train_begin(args, self.state, self.control)

        if args.eval_on_start:
            self._evaluate(trial, ignore_keys_for_eval, skip_scheduler=True)

        if self.args.adjust_throughput:
            self.log_evaluate_save_time = 0
        else:
            self.log_evaluate_save_time = None

        # Calculate the number of items in each batch for all epochs
        num_items_in_batches = self.get_num_items_in_batches(
            args,
            epochs_trained,
            num_train_epochs,
            train_dataloader,
            len_dataloader,
            num_examples,
            steps_trained_in_current_epoch,
        )

        hb_profiler = HabanaProfile(
            warmup=self.args.profiling_warmup_steps,
            active=self.args.profiling_steps,
            record_shapes=self.args.profiling_record_shapes,
            with_stack=self.args.profiling_with_stack,
        )
        hb_profiler.start()

        if _is_peft_model(self.model) and self.model.peft_type == PeftType.ADALORA:
            self.model.base_model.peft_config[self.model.trainable_adapter_name].total_step = max_steps
            if max_steps < self.model.base_model.peft_config[self.model.trainable_adapter_name].tfinal:
                self.model.base_model.peft_config[self.model.trainable_adapter_name].tfinal = 0

        for epoch in range(epochs_trained, num_train_epochs):
            epoch_dataloader = train_dataloader
            if hasattr(epoch_dataloader, "set_epoch"):
                epoch_dataloader.set_epoch(epoch)

            # Reset the past mems state at the beginning of each epoch if necessary.
            if args.past_index >= 0:
                self._past = None

            steps_in_epoch = (
                len(epoch_dataloader)
                if len_dataloader is not None
                else args.max_steps * args.gradient_accumulation_steps
            )
            self.control = self.callback_handler.on_epoch_begin(args, self.state, self.control)

            if epoch == epochs_trained and resume_from_checkpoint is not None and steps_trained_in_current_epoch == 0:
                self._load_rng_state(resume_from_checkpoint)

            rng_to_sync = False
            steps_skipped = 0
            if steps_trained_in_current_epoch > 0:
                epoch_dataloader = skip_first_batches(epoch_dataloader, steps_trained_in_current_epoch)
                steps_skipped = steps_trained_in_current_epoch
                steps_trained_in_current_epoch = 0
                rng_to_sync = True

            step = -1
            epoch_iterator = iter(epoch_dataloader)
            # We chunkify the epoch iterator into gradient accumulation steps `n` batches
            remainder = num_examples % args.gradient_accumulation_steps
            if remainder == 0:
                remainder = args.gradient_accumulation_steps
            update_step = -1
            total_updates = steps_in_epoch // args.gradient_accumulation_steps + 1
            if args.gradient_accumulation_steps == 1:
                total_updates -= 1
            for _ in range(total_updates):
                update_step += 1
                num_batches = args.gradient_accumulation_steps if update_step != (total_updates - 1) else remainder
<<<<<<< HEAD
                batch_samples = self.get_iterator_batch_samples(epoch_iterator, num_batches)
                num_items_in_batch = num_items_in_batches[epoch][update_step]
                for i, inputs in enumerate(batch_samples):
                    step += 1
=======
                batch_samples, num_items_in_batch = self.get_batch_samples_transformers(
                    epoch_iterator, num_batches, args.device
                )
                for i, inputs in enumerate(batch_samples):
                    step += 1
                    if self.args.compile_from_sec_iteration and is_torch_version(">=", "2.6.0"):
                        torch.compiler.set_stance("force_eager" if step == 0 else "default")
>>>>>>> 9f0cbb10

                    if (
                        args.throughput_warmup_steps > 0
                        and (args.throughput_warmup_steps * args.gradient_accumulation_steps)
                        == epoch * steps_in_epoch + step
                    ):
                        start_time_after_warmup = time.time()

                    do_sync_step = (step + 1) % args.gradient_accumulation_steps == 0 or (step + 1) == steps_in_epoch
                    # Since we perform prefetching, we need to manually set sync_gradients
                    self.accelerator.gradient_state._set_sync_gradients(do_sync_step)

                    if self.args.include_num_input_tokens_seen:
                        main_input_name = getattr(self.model, "main_input_name", "input_ids")
                        if main_input_name not in inputs:
                            logger.warning(
                                "Tried to track the number of tokens seen, however the current model is "
                                "not configured properly to know what item is the input. To fix this, add "
                                "a `main_input_name` attribute to the model class you are using."
                            )
                        else:
                            input_tokens = inputs[main_input_name].numel()
                            input_tokens = torch.tensor(input_tokens, device=self.args.device, dtype=torch.int64)
                            self.state.num_input_tokens_seen += (
                                self.accelerator.gather(input_tokens).sum().cpu().item()
                            )
                    if rng_to_sync:
                        self._load_rng_state(resume_from_checkpoint)
                        rng_to_sync = False

                    # Skip past any already trained steps if resuming training
                    if steps_trained_in_current_epoch > 0:
                        steps_trained_in_current_epoch -= 1
                        if steps_trained_progress_bar is not None:
                            steps_trained_progress_bar.update(1)
                        if steps_trained_in_current_epoch == 0:
                            self._load_rng_state(resume_from_checkpoint)
                        continue
                    elif steps_trained_progress_bar is not None:
                        steps_trained_progress_bar.close()
                        steps_trained_progress_bar = None

                    if step % args.gradient_accumulation_steps == 0:
                        self.control = self.callback_handler.on_step_begin(args, self.state, self.control)

                    # attn_softmax_bf16 and use_flash_attention is enabled only for llama, qwen2, starcoder2, gemma, baichuan and chatglm
                    # lazy_mode for llama, qwen2, starcoder2 and mistral
                    if _should_update_inputs:
                        inputs.update(_inputs_update)

                    # TODO: keep syncs for fast DDP?
                    # We explicitly want to avoid relying on `accelerator.accumulate` for generation training
                    context = (
                        functools.partial(self.accelerator.no_sync, model=model)
                        if i != len(batch_samples) - 1
<<<<<<< HEAD
                        and self.accelerator.distributed_type != GaudiDistributedType.DEEPSPEED
=======
                        and self.accelerator.distributed_type != DistributedType.DEEPSPEED
>>>>>>> 9f0cbb10
                        else contextlib.nullcontext
                    )
                    with context():
                        tr_loss_step = self.training_step(model, inputs, num_items_in_batch)

                    if (
                        args.parallel_mode == ParallelMode.DISTRIBUTED
                        and args.distribution_strategy == "fast_ddp"
                        and do_sync_step
                    ):
                        all_reduce_gradients(
                            model, use_hpu_graphs=True
                        )  # use HPU graphs for gradient fusion regardless of args.use_hpu_graphs_for_training setting

                    if args.logging_nan_inf_filter and (torch.isnan(tr_loss_step) or torch.isinf(tr_loss_step)):
                        # if loss is nan or inf simply add the average of previous logged losses
                        tr_loss = tr_loss + tr_loss / (1 + self.state.global_step - self._globalstep_last_logged)
                    else:
                        if tr_loss.device != tr_loss_step.device:
                            raise ValueError(
                                f"Calculated loss must be on the original device: {tr_loss.device} but device in use is {tr_loss_step.device}"
                            )
                        tr_loss = tr_loss + tr_loss_step

                    self.current_flos += float(self.floating_point_ops(inputs))

                    if args.use_lazy_mode:
                        self.htcore.mark_step()

                    if do_sync_step:
                        # Since we perform prefetching, we need to manually set sync_gradients to True
                        self.accelerator.gradient_state._set_sync_gradients(True)

                        # If the condition is true, we need to compute grad_norm, deepspeed does its own clipping
                        if _should_compute_grad_norm:
                            # Gradient clipping
                            if self.FusedNorm is not None:
                                # TODO: to merge self.accelerator.clip_grad_norm_ when HMP is removed
                                grad_norm = self.FusedNorm.clip_norm(model.parameters())
                            else:
                                # Revert to normal clipping otherwise
                                grad_norm = self.accelerator.clip_grad_norm_(
                                    model.parameters(),
                                    args.max_grad_norm,
                                )
<<<<<<< HEAD

                        self.control = self.callback_handler.on_pre_optimizer_step(args, self.state, self.control)

                        self.optimizer.step()

                        self.control = self.callback_handler.on_optimizer_step(args, self.state, self.control)

                        if not self.accelerator.optimizer_step_was_skipped:
                            # Delay optimizer scheduling until metrics are generated
                            if not isinstance(self.lr_scheduler, torch.optim.lr_scheduler.ReduceLROnPlateau):
                                self.lr_scheduler.step()

=======

                        self.control = self.callback_handler.on_pre_optimizer_step(args, self.state, self.control)

                        self.optimizer.step()

                        self.control = self.callback_handler.on_optimizer_step(args, self.state, self.control)

                        if not self.accelerator.optimizer_step_was_skipped:
                            # Delay optimizer scheduling until metrics are generated
                            if not isinstance(self.lr_scheduler, torch.optim.lr_scheduler.ReduceLROnPlateau):
                                self.lr_scheduler.step()

>>>>>>> 9f0cbb10
                        self._zero_model_grad(model)
                        self.state.global_step += 1
                        self.state.epoch = epoch + (step + 1 + steps_skipped) / steps_in_epoch
                        if args.use_lazy_mode:
                            self.htcore.mark_step()
                        self.control = self.callback_handler.on_step_end(args, self.state, self.control)
                        self._maybe_log_save_evaluate(
                            tr_loss, grad_norm, model, trial, epoch, ignore_keys_for_eval, start_time
                        )
                    else:
                        self.control = self.callback_handler.on_substep_end(args, self.state, self.control)

                    hb_profiler.step()
                    if self.control.should_epoch_stop or self.control.should_training_stop:
                        break
                # We also need to break out of the nested loop
                if self.control.should_epoch_stop or self.control.should_training_stop:
                    break
            if step < 0:
                logger.warning(
                    "There seems not to be a single sample in your epoch_iterator, stopping training at step"
                    f" {self.state.global_step}! This is expected if you're using an IterableDataset and set"
                    f" num_steps ({max_steps}) higher than the number of available samples."
                )
                self.control.should_training_stop = True

            self.control = self.callback_handler.on_epoch_end(args, self.state, self.control)
            self._maybe_log_save_evaluate(tr_loss, grad_norm, model, trial, epoch, ignore_keys_for_eval, start_time)

            if self.control.should_training_stop:
                break

        hb_profiler.stop()

        if args.past_index and hasattr(self, "_past"):
            # Clean the state at the end of training
            delattr(self, "_past")

        logger.info("\n\nTraining completed. Do not forget to share your model on huggingface.co/models =)\n\n")
        if args.load_best_model_at_end and self.state.best_model_checkpoint is not None:
            # Wait for everyone to get here so we are sure the model has been saved by process 0.
            if args.parallel_mode == ParallelMode.DISTRIBUTED:
                torch.distributed.barrier()

            self._load_best_model()

        # add remaining tr_loss
        self._total_loss_scalar += tr_loss.item()
        effective_global_step = max(self.state.global_step, 0.001)  # Avoid ZeroDivisionError
        train_loss = self._total_loss_scalar / effective_global_step

        # Warmup steps are removed from the calculation of speed metrics
        num_samples_for_speed_metrics = num_train_samples - args.throughput_warmup_steps * total_train_batch_size
        num_steps_for_speed_metrics = self.state.max_steps - args.throughput_warmup_steps
        metrics = speed_metrics(
            "train",
            start_time,
            num_samples=num_samples_for_speed_metrics,
            num_steps=num_steps_for_speed_metrics,
            num_tokens=num_train_tokens,
            start_time_after_warmup=start_time_after_warmup,
            log_evaluate_save_time=self.log_evaluate_save_time,
        )
        self.store_flos()
        metrics["total_flos"] = self.state.total_flos
        metrics["train_loss"] = train_loss

        self.is_in_train = False

        self._memory_tracker.stop_and_update_metrics(metrics)

        self.log(metrics)

        run_dir = self._get_output_dir(trial)
        checkpoints_sorted = self._sorted_checkpoints(use_mtime=False, output_dir=run_dir)

        # Delete the last checkpoint when save_total_limit=1 if it's different from the best checkpoint and process allowed to save.
        if self.args.should_save and self.state.best_model_checkpoint is not None and self.args.save_total_limit == 1:
            for checkpoint in checkpoints_sorted:
                if not os.path.samefile(checkpoint, self.state.best_model_checkpoint):
                    logger.info(f"Deleting older checkpoint [{checkpoint}] due to args.save_total_limit")
                    shutil.rmtree(checkpoint, ignore_errors=True)

        self.control = self.callback_handler.on_train_end(args, self.state, self.control)

        # Wait for the checkpoint to be uploaded.
        self._finish_current_push()

        # After training we make sure to retrieve back the original forward pass method
        # for the embedding layer by removing the forward post hook.
        if self.neftune_noise_alpha is not None:
            self._deactivate_neftune(self.model)

        return TrainOutput(self.state.global_step, train_loss, metrics)

    def _load_best_model(self):
        logger.info(f"Loading best model from {self.state.best_model_checkpoint} (score: {self.state.best_metric}).")
        best_model_path = os.path.join(self.state.best_model_checkpoint, WEIGHTS_NAME)
        best_safe_model_path = os.path.join(self.state.best_model_checkpoint, SAFE_WEIGHTS_NAME)
        best_adapter_model_path = os.path.join(self.state.best_model_checkpoint, ADAPTER_WEIGHTS_NAME)
        best_safe_adapter_model_path = os.path.join(self.state.best_model_checkpoint, ADAPTER_SAFE_WEIGHTS_NAME)

        model = self.model

        if self.is_deepspeed_enabled:
            deepspeed_load_checkpoint(
                self.model_wrapped,
                self.state.best_model_checkpoint,
                load_module_strict=not _is_peft_model(self.model),
            )
        elif self.is_fsdp_enabled:
            load_result = load_fsdp_model(
                self.accelerator.state.fsdp_plugin,
                self.accelerator,
                model,
                self.state.best_model_checkpoint,
                **_get_fsdp_ckpt_kwargs(),
            )
        elif (
            os.path.exists(best_model_path)
            or os.path.exists(best_safe_model_path)
            or os.path.exists(best_adapter_model_path)
            or os.path.exists(best_safe_adapter_model_path)
        ):
            has_been_loaded = True
            weights_only_kwarg = {"weights_only": True}
            if _is_peft_model(model):
                # If train a model using PEFT & LoRA, assume that adapter have been saved properly.
                # TODO: in the future support only specific min PEFT versions
                if (hasattr(model, "active_adapter") or hasattr(model, "active_adapters")) and hasattr(
                    model, "load_adapter"
                ):
                    # For BC for older PEFT versions
                    if hasattr(model, "active_adapters"):
                        active_adapter = model.active_adapters[0]
                        if len(model.active_adapters) > 1:
                            logger.warning("Detected multiple active adapters, will only consider the first one")
                    else:
                        active_adapter = model.active_adapter

                    if os.path.exists(best_adapter_model_path) or os.path.exists(best_safe_adapter_model_path):
                        try:
                            model.load_adapter(self.state.best_model_checkpoint, active_adapter)
                        except RuntimeError as exc:
                            if model.peft_config[active_adapter].is_prompt_learning:
                                # for context: https://github.com/huggingface/peft/issues/2256
                                msg = (
                                    "When using prompt learning PEFT methods such as "
                                    f"{model.peft_config[active_adapter].peft_type.value}, setting "
                                    "load_best_model_at_end=True can lead to errors, it is recommended "
                                    "to set this to False and to load the model manually from the checkpoint "
                                    "directory using PeftModel.from_pretrained(base_model, <path>) after training "
                                    "has finished."
                                )
                                raise RuntimeError(msg) from exc
                            else:
                                raise
                        # Load_adapter has no return value present, modify it when appropriate.
                        from torch.nn.modules.module import _IncompatibleKeys

                        load_result = _IncompatibleKeys([], [])
                    else:
                        logger.warning(
                            "The intermediate checkpoints of PEFT may not be saved correctly, "
                            f"consider using a custom callback to save {ADAPTER_WEIGHTS_NAME} in corresponding saving folders. "
                            "Check some examples here: https://github.com/huggingface/peft/issues/96"
                        )
                        has_been_loaded = False
                else:
                    logger.warning("Could not load adapter model, make sure to have `peft>=0.3.0` installed")
                    has_been_loaded = False
            else:
                # We load the model state dict on the CPU to avoid an OOM error.
                if self.args.save_safetensors and os.path.isfile(best_safe_model_path):
                    state_dict = safetensors.torch.load_file(best_safe_model_path, device="cpu")
                else:
                    state_dict = torch.load(
                        best_model_path,
                        map_location="cpu",
                        **weights_only_kwarg,
                    )

                # If the model is on the GPU, it still works!
                # workaround for FSDP bug https://github.com/pytorch/pytorch/issues/82963
                # which takes *args instead of **kwargs
                load_result = model.load_state_dict(state_dict, False)

            if has_been_loaded:
                self._issue_warnings_after_load(load_result)
        elif os.path.exists(os.path.join(self.state.best_model_checkpoint, SAFE_WEIGHTS_INDEX_NAME)) or os.path.exists(
            os.path.join(self.state.best_model_checkpoint, WEIGHTS_INDEX_NAME)
        ):
            load_result = load_sharded_checkpoint(model, self.state.best_model_checkpoint, strict=False)
            self._issue_warnings_after_load(load_result)
        else:
            logger.warning(
                f"Could not locate the best model at {best_model_path}, if you are running a distributed training "
                "on multiple nodes, you should activate `--save_on_each_node`."
            )

    def _maybe_log_save_evaluate(self, tr_loss, _grad_norm, model, trial, epoch, ignore_keys_for_eval, start_time):
<<<<<<< HEAD
=======
        timer = HabanaGenerationTime()
        timer.start()
>>>>>>> 9f0cbb10
        if self.args.adjust_throughput:
            timer.step()

        if self.control.should_log and self.state.global_step > self._globalstep_last_logged:
            logs: Dict[str, float] = {}

            # all_gather + mean() to get average loss over all processes
            tr_loss_scalar = self._nested_gather(tr_loss).mean().item()

            # reset tr_loss to zero
            tr_loss -= tr_loss

            logs["loss"] = round(tr_loss_scalar / (self.state.global_step - self._globalstep_last_logged), 4)

            # This grad_norm block was outside of _maybe_log_save_evaluate method causing perf degradation.
            # Moving it here so the grad tensor is only copied when it's needed.
            if self.accelerator.distributed_type == DistributedType.DEEPSPEED:
                grad_norm = model.get_global_grad_norm()
                # In some cases the grad norm may not return a float
                if hasattr(grad_norm, "item"):
                    grad_norm = grad_norm.item()
            else:
                if (
                    _grad_norm is not None
                    and self.accelerator.distributed_type != DistributedType.FSDP
                    and _grad_norm.size() == torch.Size([1])
                ):
                    grad_norm = _grad_norm.detach().item()
                else:
                    grad_norm = None

            if grad_norm is not None:
                logs["grad_norm"] = grad_norm
            logs["learning_rate"] = self._get_learning_rate()

            self._total_loss_scalar += tr_loss_scalar
            self._globalstep_last_logged = self.state.global_step
            self.store_flos()

            self.log(logs, start_time=start_time)

        metrics = None
        if self.control.should_evaluate:
            metrics = self._evaluate(trial, ignore_keys_for_eval)
            is_new_best_metric = self._determine_best_metric(metrics=metrics, trial=trial)

            if self.args.save_strategy == SaveStrategy.BEST:
                self.control.should_save = is_new_best_metric

        if self.control.should_save:
            self._save_checkpoint(model, trial)
            self.control = self.callback_handler.on_save(self.args, self.state, self.control)

        if self.args.adjust_throughput:
            timer.step()
            self.log_evaluate_save_time += timer.last_duration

    def _load_rng_state(self, checkpoint):
        # Load RNG states from `checkpoint`
        if checkpoint is None:
            return

        if self.args.world_size > 1:
            process_index = self.args.process_index
            rng_file = os.path.join(checkpoint, f"rng_state_{process_index}.pth")
            if not os.path.isfile(rng_file):
                logger.info(
                    f"Didn't find an RNG file for process {process_index}, if you are resuming a training that "
                    "wasn't launched in a distributed fashion, reproducibility is not guaranteed."
                )
                return
        else:
            rng_file = os.path.join(checkpoint, "rng_state.pth")
            if not os.path.isfile(rng_file):
                logger.info(
                    "Didn't find an RNG file, if you are resuming a training that was launched in a distributed "
                    "fashion, reproducibility is not guaranteed."
                )
                return

        with safe_globals():
            checkpoint_rng_state = torch.load(rng_file)
        random.setstate(checkpoint_rng_state["python"])
        np.random.set_state(checkpoint_rng_state["numpy"])
        torch.random.set_rng_state(checkpoint_rng_state["cpu"])
        if self.args.use_habana:
            if self.args.parallel_mode == ParallelMode.DISTRIBUTED:
                self.hpu_random.set_rng_state_all(checkpoint_rng_state["hpu"])
            else:
                try:
                    self.hpu_random.set_rng_state(checkpoint_rng_state["hpu"])
                except Exception as e:
                    logger.info(
                        f"Didn't manage to set back the RNG states of the HPU because of the following error:\n {e}"
                        "\nThis won't yield the same results as if the training had not been interrupted."
                    )

    def _save_rng_state(self, output_dir):
        # Save RNG state in non-distributed training
        rng_states = {
            "python": random.getstate(),
            "numpy": np.random.get_state(),
            "cpu": torch.random.get_rng_state(),
        }

        if self.args.use_habana:
            if self.args.parallel_mode == ParallelMode.DISTRIBUTED:
                # In non distributed, we save the global HPU RNG state
                rng_states["hpu"] = self.hpu_random.get_rng_state_all()
            else:
                rng_states["hpu"] = self.hpu_random.get_rng_state()

        # A process can arrive here before the process 0 has a chance to save the model, in which case output_dir may
        # not yet exist.
        os.makedirs(output_dir, exist_ok=True)

        if self.args.world_size <= 1:
            torch.save(rng_states, os.path.join(output_dir, "rng_state.pth"))
        else:
            torch.save(rng_states, os.path.join(output_dir, f"rng_state_{self.args.process_index}.pth"))

    def _save_optimizer_and_scheduler(self, output_dir):
        if self.is_deepspeed_enabled:
            # under zero3 model file itself doesn't get saved since it's bogus! Unless deepspeed
            # config `stage3_gather_16bit_weights_on_model_save` is True
            accept_exclude_frozen_parameters = "exclude_frozen_parameters" in set(
                inspect.signature(self.model_wrapped.save_checkpoint).parameters.keys()
            )
            if accept_exclude_frozen_parameters and _is_peft_model(self.model):
                self.model_wrapped.save_checkpoint(output_dir, exclude_frozen_parameters=True)
            else:
                self.model_wrapped.save_checkpoint(output_dir)
        elif self.is_fsdp_enabled:
            # save fsdp specific ckpt for resuming from ckpt
            save_fsdp_model(
                self.accelerator.state.fsdp_plugin, self.accelerator, self.model, output_dir, **_get_fsdp_ckpt_kwargs()
            )
            save_fsdp_optimizer(
                self.accelerator.state.fsdp_plugin, self.accelerator, self.optimizer, self.model, output_dir
            )
        elif self.args.should_save:
            # deepspeed.save_checkpoint above saves model/optim/sched
            # This block is executed by the main process only
            optim_dict = self.optimizer.state_dict()
            if self.args.use_habana:
                # Move the state dict from HPU to CPU before saving
                optim_dict = to_device_dtype(optim_dict, target_device=torch.device("cpu"))
            torch.save(optim_dict, os.path.join(output_dir, OPTIMIZER_NAME))

        # Save SCHEDULER & SCALER
        is_deepspeed_custom_scheduler = self.is_deepspeed_enabled and not isinstance(
            self.lr_scheduler, DeepSpeedSchedulerWrapper
        )
        if self.args.should_save and (not self.is_deepspeed_enabled or is_deepspeed_custom_scheduler):
            if self.args.use_habana:
                # Move the state dict from HPU to CPU before saving
                scheduler_dict = self.lr_scheduler.state_dict()
                scheduler_dict = to_device_dtype(scheduler_dict, target_device=torch.device("cpu"))
            with warnings.catch_warnings(record=True) as caught_warnings:
                torch.save(self.lr_scheduler.state_dict(), os.path.join(output_dir, SCHEDULER_NAME))
            reissue_pt_warnings(caught_warnings)

    def _load_optimizer_and_scheduler(self, checkpoint):
        """If optimizer and scheduler states exist, load them."""
        if checkpoint is None:
            return

        if self.is_deepspeed_enabled:
            # deepspeed loads optimizer/lr_scheduler together with the model in deepspeed_init
            if not isinstance(self.lr_scheduler, DeepSpeedSchedulerWrapper):
                with warnings.catch_warnings(record=True) as caught_warnings:
                    self.lr_scheduler.load_state_dict(torch.load(os.path.join(checkpoint, SCHEDULER_NAME)))
                reissue_pt_warnings(caught_warnings)
            return

        checkpoint_file_exists = (
            os.path.isfile(os.path.join(checkpoint, OPTIMIZER_NAME))
            or os.path.isfile(os.path.join(checkpoint, OPTIMIZER_NAME_BIN))
            or (
                os.path.isdir(checkpoint)
                and any(
                    OPTIMIZER_NAME_BIN.split(".")[0] in folder_name
                    for folder_name in os.listdir(checkpoint)
                    if os.path.isdir(os.path.join(checkpoint, folder_name))
                )
            )
        )

        if checkpoint_file_exists and os.path.isfile(os.path.join(checkpoint, SCHEDULER_NAME)):
            # We use the CPU when training on one GPU to avoid OOM for GPU RAM when training big models.
            # In distributed training however, we load directly on each GPU and risk the GPU OOM as it's more
            # likely to get OOM on CPU (since we load num_gpu times the optimizer state
            map_location = "cpu" if self.args.use_habana else self.args.device
            if self.is_fsdp_enabled:
                load_fsdp_optimizer(
                    self.accelerator.state.fsdp_plugin,
                    self.accelerator,
                    self.optimizer,
                    self.model,
                    checkpoint,
                    **_get_fsdp_ckpt_kwargs(),
                )
            else:
                self.optimizer.load_state_dict(
                    torch.load(os.path.join(checkpoint, OPTIMIZER_NAME), map_location=map_location)
                )

            with warnings.catch_warnings(record=True) as caught_warnings:
                self.lr_scheduler.load_state_dict(
                    torch.load(os.path.join(checkpoint, SCHEDULER_NAME), map_location=map_location)
                )
            reissue_pt_warnings(caught_warnings)

            # Move optimizer state to HPU
            if self.args.use_habana:
                to_device_dtype(self.optimizer.state.values(), target_device=torch.device("hpu"))

    def log(self, logs: Dict[str, float], start_time: Optional[float] = None) -> None:
        """
        Log `logs` on the various objects watching training.

        Subclass and override this method to inject custom behavior.

        Args:
            logs (`Dict[str, float]`):
                The values to log.
            start_time (`Optional[float]`):
                The start of training.
        """
        if self.state.epoch is not None:
            logs["epoch"] = self.state.epoch
        if self.args.include_num_input_tokens_seen:
            logs["num_input_tokens_seen"] = self.state.num_input_tokens_seen
            if start_time is not None:
                speed_metrics("train", start_time, num_tokens=self.state.num_input_tokens_seen)

        mem_stats = get_hpu_memory_stats(self.args.device)
        logs.update(mem_stats)

        output = {**logs, **{"step": self.state.global_step}}
        self.state.log_history.append(output)
        self.control = self.callback_handler.on_log(self.args, self.state, self.control, logs)

    def _prepare_input(self, data: Union[torch.Tensor, Any]) -> Union[torch.Tensor, Any]:
        """
        Prepares one `data` before feeding it to the model, be it a tensor or a nested list/dictionary of tensors.
        Compared to Transformers, it is also possible to enable non-blocking data copy.
        """
        if isinstance(data, Mapping):
            return type(data)({k: self._prepare_input(v) for k, v in data.items()})
        elif isinstance(data, (tuple, list)):
            return type(data)(self._prepare_input(v) for v in data)
        elif isinstance(data, torch.Tensor):
            if (
                self.accelerator.mpu.sequence_parallel_is_initialized()
                and self.accelerator.mpu.get_sequence_parallel_world_size() > 1
            ):
                seq_parallel_world_rank = self.accelerator.mpu.get_sequence_parallel_rank()
                sub_seq_length = int(data.size()[1] / self.accelerator.mpu.get_sequence_parallel_world_size())
                data = data[
                    :, seq_parallel_world_rank * sub_seq_length : (seq_parallel_world_rank + 1) * sub_seq_length
                ]
            kwargs = {"device": self.args.device}
            if self.is_deepspeed_enabled and (torch.is_floating_point(data) or torch.is_complex(data)):
                # NLP models inputs are int/uint and those get adjusted to the right dtype of the
                # embedding. Other models such as wav2vec2's inputs are already float and thus
                # may need special handling to match the dtypes of the model
                kwargs.update({"dtype": self.accelerator.state.deepspeed_plugin.hf_ds_config.dtype()})
            if self.args.non_blocking_data_copy:
                return data.to(**kwargs, non_blocking=True)
            else:
                return data.to(**kwargs)
        return data

    def autocast_smart_context_manager(self, cache_enabled: Optional[bool] = True):
        """
        A helper wrapper that creates an appropriate context manager for `autocast` while feeding it the desired
        arguments, depending on the situation.

        Modified by Habana to enable using `autocast` on Gaudi devices.
        """
        if self.use_cpu_amp:
            ctx_manager = torch.autocast(device_type="cpu", dtype=torch.bfloat16, cache_enabled=cache_enabled)
        elif self.use_hpu_amp:
            ctx_manager = torch.autocast(device_type="hpu", dtype=torch.bfloat16, enabled=True)
        else:
            ctx_manager = contextlib.nullcontext()

        # Merge autocast context and `fp8_autocast` context if FP8 is enabled.
        # Currently FP8 is enabled only for training.
        if self.accelerator.state.mixed_precision == "fp8" and self.model.training:
            ctx_manager = FP8ContextWrapper(ctx_manager, self.accelerator.fp8_recipe_handler)

        return ctx_manager

    def training_step(
        self, model: torch.nn.Module, inputs: Dict[str, Union[torch.Tensor, Any]], num_items_in_batch=None
    ) -> torch.Tensor:
        """
        Perform a training step on a batch of inputs.

        Subclass and override to inject custom behavior.

        Args:
            model (`torch.nn.Module`):
                The model to train.
            inputs (`Dict[str, Union[torch.Tensor, Any]]`):
                The inputs and targets of the model.

                The dictionary will be unpacked before being fed to the model. Most models expect the targets under the
                argument `labels`. Check your model's documentation for all accepted arguments.

        Return:
            `torch.Tensor`: The tensor with training loss on this batch.
        """
        model.train()
        # TODO
        # if hasattr(self.optimizer, "train") and callable(self.optimizer.train):
        #     self.optimizer.train()

        inputs = self._prepare_inputs(inputs)

        with self.compute_loss_context_manager():
            loss = self.compute_loss(model, inputs, num_items_in_batch=num_items_in_batch)

        del inputs
        kwargs = {}

        # For LOMO optimizers you need to explicitly use the learning rate
        if self.args.optim in [OptimizerNames.LOMO, OptimizerNames.ADALOMO]:
            kwargs["learning_rate"] = self._get_learning_rate()

        if self.args.n_gpu > 1:
            loss = loss.mean()  # mean() to average on multi-gpu parallel training

        if self.args.use_lazy_mode and self.args.pipelining_fwd_bwd:
            self.htcore.mark_step()

        # Finally we need to normalize the loss for reporting
        if not self.model_accepts_loss_kwargs and self.compute_loss_func is None:
            # temporary fix to calculate loss correctly
            loss = loss / self.args.gradient_accumulation_steps

        # Turning off loss scaling w.r.t. gradient accumulation when DeepSpeed is enabled
        # https://github.com/huggingface/transformers/pull/35808
<<<<<<< HEAD
        if self.accelerator.distributed_type == GaudiDistributedType.DEEPSPEED:
=======
        if self.accelerator.distributed_type == DistributedType.DEEPSPEED:
>>>>>>> 9f0cbb10
            kwargs["scale_wrt_gas"] = False

        if _is_peft_model(self.model) and self.model.peft_type == PeftType.ADALORA:
            assert not (self.accelerator.state.mixed_precision == "fp8" and self.args.gradient_checkpointing), (
                "FP8 precision with gradient_checkpointing is currently not supported with PeftType.ADALORA"
            )
            if self.is_deepspeed_enabled and not is_deepspeed_zero3_enabled():
                self.accelerator.deepspeed_engine_wrapped.engine.backward(loss)
                self.model.base_model.update_and_allocate(self.state.global_step)
                self.accelerator.deepspeed_engine_wrapped.engine.step()
            else:
                self.accelerator.backward(loss, **kwargs)
                self.model.base_model.update_and_allocate(self.state.global_step)
        else:
            if self.accelerator.state.mixed_precision == "fp8" and self.args.gradient_checkpointing:
                # The precision used in backward pass should be same as the one used in forward pass.
                # However when training with gradient_checkpointing and FP8 precision, recompute forward
                # in backward does not automatically run with FP8 precision. In order to handle this,
                # the backward is run in `fp8_autocast` context
                with FP8ContextWrapper.create_fp8_context(self.accelerator.fp8_recipe_handler):
                    self.accelerator.backward(loss, **kwargs)
            else:
                self.accelerator.backward(loss, **kwargs)
        return loss.detach()

    def save_model(self, output_dir: Optional[str] = None, _internal_call: bool = False):
        """
        Will save the model, so you can reload it using `from_pretrained()`.
        Will only save from the main process.
        """
        if output_dir is None:
            output_dir = self.args.output_dir

        if self.is_fsdp_enabled:
            if "FULL_STATE_DICT" in str(self.accelerator.state.fsdp_plugin.state_dict_type):
                state_dict = self.accelerator.get_state_dict(self.model)
                if self.args.should_save:
                    self._save(output_dir, state_dict=state_dict)
        elif self.is_deepspeed_enabled:
            try:
                state_dict = self.accelerator.get_state_dict(self.deepspeed)
                if self.args.should_save:
                    self._save(output_dir, state_dict=state_dict)
            except ValueError:
                logger.warning(
                    " stage3_gather_16bit_weights_on_model_save=false. Saving the full checkpoint instead, use"
                    " zero_to_fp32.py to recover weights"
                )
                if self.args.should_save:
                    self._save(output_dir, state_dict={})
                # remove the dummy state_dict
                remove_dummy_checkpoint(self.args.should_save, output_dir, [WEIGHTS_NAME, SAFE_WEIGHTS_NAME])
                accept_exclude_frozen_parameters = "exclude_frozen_parameters" in set(
                    inspect.signature(self.model_wrapped.save_checkpoint).parameters.keys()
                )
                if accept_exclude_frozen_parameters and _is_peft_model(self.model):
                    self.model_wrapped.save_checkpoint(output_dir, exclude_frozen_parameters=True)
                else:
                    self.model_wrapped.save_checkpoint(output_dir)
        elif self.args.should_save:
            self._save(output_dir)

        # Push to the Hub when `save_model` is called by the user.
        if self.args.push_to_hub and not _internal_call:
            self.push_to_hub(commit_message="Model save")

    def _save(self, output_dir: Optional[str] = None, state_dict=None):
        # If we are executing this function, we are the process zero, so we don't check for that.
        output_dir = output_dir if output_dir is not None else self.args.output_dir
        os.makedirs(output_dir, exist_ok=True)
        logger.info(f"Saving model checkpoint to {output_dir}")

        supported_classes = (PreTrainedModel,) if not is_peft_available() else (PreTrainedModel, PeftModel)

        if state_dict is None:
            state_dict = self.model.state_dict()
        if state_dict and self.args.use_habana:
            # state_dict items have to be saved on the CPU
            state_dict = to_device_dtype(state_dict, target_device=torch.device("cpu"))

        # Save a trained model and configuration using `save_pretrained()`.
        # They can then be reloaded using `from_pretrained()`
        if not isinstance(self.model, supported_classes):
            if isinstance(self.accelerator.unwrap_model(self.model), supported_classes):
                self.accelerator.unwrap_model(self.model).save_pretrained(
                    output_dir, state_dict=state_dict, safe_serialization=self.args.save_safetensors
                )
            else:
                logger.info("Trainer.model is not a `PreTrainedModel`, only saving its state dict.")
                if self.args.save_safetensors:
                    safetensors.torch.save_file(
                        state_dict, os.path.join(output_dir, SAFE_WEIGHTS_NAME), metadata={"format": "pt"}
                    )
                else:
                    torch.save(state_dict, os.path.join(output_dir, WEIGHTS_NAME))
        else:
            self.model.save_pretrained(
                output_dir, state_dict=state_dict, safe_serialization=self.args.save_safetensors
            )

        if self.processing_class is not None:
            self.processing_class.save_pretrained(output_dir)

        self.gaudi_config.save_pretrained(output_dir)

        # Good practice: save your training arguments together with the trained model
        torch.save(self.args, os.path.join(output_dir, TRAINING_ARGS_NAME))

    def evaluate(
        self,
        eval_dataset: Optional[Union[Dataset, Dict[str, Dataset]]] = None,
        ignore_keys: Optional[List[str]] = None,
        metric_key_prefix: str = "eval",
    ) -> Dict[str, float]:
        """
        From https://github.com/huggingface/transformers/blob/v4.38.2/src/transformers/trainer.py#L3162 with the following modification
        1. use throughput_warmup_steps in evaluation throughput calculation
        """
        # handle multiple eval datasets
        override = eval_dataset is not None
        eval_dataset = eval_dataset if override else self.eval_dataset
        if isinstance(eval_dataset, dict):
            metrics = {}
            for eval_dataset_name, _eval_dataset in eval_dataset.items():
                dataset_metrics = self.evaluate(
                    eval_dataset=_eval_dataset if override else eval_dataset_name,
                    ignore_keys=ignore_keys,
                    metric_key_prefix=f"{metric_key_prefix}_{eval_dataset_name}",
                )
                metrics.update(dataset_metrics)
            return metrics

        # memory metrics - must set up as early as possible
        self._memory_tracker.start()

        eval_dataloader = self.get_eval_dataloader(eval_dataset)

        start_time = time.time()
        self.start_time_after_warmup = None

        eval_loop = self.prediction_loop if self.args.use_legacy_prediction_loop else self.evaluation_loop
        output = eval_loop(
            eval_dataloader,
            description="Evaluation",
            # No point gathering the predictions if there are no metrics, otherwise we defer to
            # self.args.prediction_loss_only
            prediction_loss_only=True if self.compute_metrics is None else None,
            ignore_keys=ignore_keys,
            metric_key_prefix=metric_key_prefix,
        )

        total_batch_size = self.args.eval_batch_size * self.args.world_size
        if f"{metric_key_prefix}_jit_compilation_time" in output.metrics:
            start_time += output.metrics[f"{metric_key_prefix}_jit_compilation_time"]
        if f"{metric_key_prefix}_model_preparation_time" in output.metrics:
            start_time += output.metrics[f"{metric_key_prefix}_model_preparation_time"]
        num_samples = output.num_samples - self.args.throughput_warmup_steps * total_batch_size
        num_steps = math.ceil(output.num_samples / total_batch_size) - self.args.throughput_warmup_steps

        eval_steps = math.ceil(output.num_samples / total_batch_size)
        if eval_steps <= self.args.throughput_warmup_steps:
            logger.warning(
                f" Warmup steps are taken into account for the throughput calculation because the number of evaluation steps ({eval_steps}) is smaller than the number of warmup steps ({self.args.throughput_warmup_steps})"
            )
            num_samples = output.num_samples
            num_steps = eval_steps

        output.metrics.update(
            speed_metrics(
                metric_key_prefix,
                start_time,
                num_samples=num_samples,
                num_steps=num_steps,
                start_time_after_warmup=self.start_time_after_warmup,
            )
        )

        self.log(output.metrics)

        self.control = self.callback_handler.on_evaluate(self.args, self.state, self.control, output.metrics)

        self._memory_tracker.stop_and_update_metrics(output.metrics)
        return output.metrics

    def predict(
        self, test_dataset: Dataset, ignore_keys: Optional[List[str]] = None, metric_key_prefix: str = "test"
    ) -> PredictionOutput:
        """
        From https://github.com/huggingface/transformers/blob/v4.45.2/src/transformers/trainer.py#L3904 with the following modification
        1. comment out TPU related
        2. use throughput_warmup_steps in evaluation throughput calculation
        """
        # memory metrics - must set up as early as possible
        self._memory_tracker.start()

        test_dataloader = self.get_test_dataloader(test_dataset)
        start_time = time.time()
        self.start_time_after_warmup = None

        eval_loop = self.prediction_loop if self.args.use_legacy_prediction_loop else self.evaluation_loop
        output = eval_loop(
            test_dataloader, description="Prediction", ignore_keys=ignore_keys, metric_key_prefix=metric_key_prefix
        )
        total_batch_size = self.args.eval_batch_size * self.args.world_size
        if f"{metric_key_prefix}_jit_compilation_time" in output.metrics:
            start_time += output.metrics[f"{metric_key_prefix}_jit_compilation_time"]
        if f"{metric_key_prefix}_model_preparation_time" in output.metrics:
            start_time += output.metrics[f"{metric_key_prefix}_model_preparation_time"]

        num_samples = output.num_samples - self.args.throughput_warmup_steps * total_batch_size
        num_steps = math.ceil(output.num_samples / total_batch_size) - self.args.throughput_warmup_steps

        logger.info(f"num_samples : {num_samples}, num_steps: {num_steps}")

        output.metrics.update(
            speed_metrics(
                metric_key_prefix,
                start_time,
                num_samples=num_samples,
                num_steps=num_steps,
                start_time_after_warmup=self.start_time_after_warmup,
            )
        )

        self.control = self.callback_handler.on_predict(self.args, self.state, self.control, output.metrics)
        self._memory_tracker.stop_and_update_metrics(output.metrics)

        return PredictionOutput(predictions=output.predictions, label_ids=output.label_ids, metrics=output.metrics)

    def evaluation_loop(
        self,
        dataloader: DataLoader,
        description: str,
        prediction_loss_only: Optional[bool] = None,
        ignore_keys: Optional[List[str]] = None,
        metric_key_prefix: str = "eval",
    ) -> EvalLoopOutput:
        """
        Prediction/evaluation loop, shared by `Trainer.evaluate()` and `Trainer.predict()`.
        Works both with or without labels.
        """
        args = self.args

        prediction_loss_only = prediction_loss_only if prediction_loss_only is not None else args.prediction_loss_only

        # if eval is called w/o train, handle model prep here
        if self.is_deepspeed_enabled and self.deepspeed is None:
            _, _ = deepspeed_init(self, num_training_steps=0, inference=True)

        model = self._wrap_model(self.model, training=False, dataloader=dataloader)

        if len(self.accelerator._models) == 0 and model is self.model:
            start_time = time.time()
            model = (
                self.accelerator.prepare(model)
                if self.is_deepspeed_enabled or (self.is_fsdp_enabled and self.accelerator.mixed_precision != "fp8")
                else self.accelerator.prepare_model(model, evaluation_mode=True)
            )
            self.model_preparation_time = round(time.time() - start_time, 4)

            if self.is_fsdp_enabled:
                self.model = model

            # for the rest of this function `model` is the outside model, whether it was wrapped or not
            if model is not self.model:
                self.model_wrapped = model

            # backward compatibility
            if self.is_deepspeed_enabled:
                self.deepspeed = self.model_wrapped

        model.eval()
        # if hasattr(self.optimizer, "eval") and callable(self.optimizer.eval):
        #     self.optimizer.eval()

        # Do not use HPU graphs if the training is ongoing because it detaches gradients
        if args.use_hpu_graphs_for_inference and not self.is_in_train:
            logger.info("Using HPU graphs for inference.")
            # Do not wrap the model in HPU graphs if it has already been done
            if not self.already_wrapped_for_hpu_graphs:
                from habana_frameworks.torch.hpu import wrap_in_hpu_graph

                model = wrap_in_hpu_graph(
                    model, disable_tensor_cache=args.disable_tensor_cache_hpu_graphs, max_graphs=args.max_hpu_graphs
                )
                self.already_wrapped_for_hpu_graphs = True

        # if full bf16 eval is wanted and this ``evaluation`` or ``predict`` isn't called
        # while ``train`` is running, cast it to the right dtype first and then put on device
        if not self.is_in_train:
            if args.bf16_full_eval:
                model = model.to(dtype=torch.bfloat16, device=args.device)

        batch_size = self.args.eval_batch_size

        logger.info(f"\n***** Running {description} *****")
        if has_length(dataloader):
            logger.info(f"  Num examples = {self.num_examples(dataloader)}")
        else:
            logger.info("  Num examples: Unknown")
        logger.info(f"  Batch size = {batch_size}")

        self.callback_handler.eval_dataloader = dataloader
        # Do this before wrapping.
        eval_dataset = getattr(dataloader, "dataset", None)

        if args.past_index >= 0:
            self._past = None

        # Initialize containers
        all_losses = EvalLoopContainer(self.args.eval_do_concat_batches, padding_index=-100)
        all_preds = EvalLoopContainer(self.args.eval_do_concat_batches, padding_index=-100)
        all_labels = EvalLoopContainer(self.args.eval_do_concat_batches, padding_index=-100)
        all_inputs = EvalLoopContainer(self.args.eval_do_concat_batches, padding_index=-100)

        metrics = None
        eval_set_kwargs = {}

        # Will be useful when we have an iterable dataset so don't know its length.
        observed_num_examples = 0

        # attn_softmax_bf16 and use_flash_attention are enabled only for llama, qwen2, starcoder2, gemma and baichuan
        _should_update_inputs, _inputs_update = _get_input_update_settings(self.model)

        # set a default dtype of logits
        logits_dtype: str = "float32"

        # Main evaluation loop
        start_time_eval = time.time()
        for step, inputs in enumerate(dataloader):
            if (
                self.args.throughput_warmup_steps > 0
                and not self.is_in_train
                and step == self.args.throughput_warmup_steps
            ):
                self.start_time_after_warmup = time.time()
                self.compilation_time = self.start_time_after_warmup - start_time_eval

            # Update the observed num examples
            observed_batch_size = find_batch_size(inputs)
            if observed_batch_size is not None:
                observed_num_examples += observed_batch_size
                # For batch samplers, batch_size is not known by the dataloader in advance.
                if batch_size is None:
                    batch_size = observed_batch_size

            # attn_softmax_bf16 and use_flash_attention are enabled only for llama, qwen2, starcoder2, gemma, baichuan and chatglm
            if _should_update_inputs:
                inputs.update(_inputs_update)

            # Prediction step
            losses, logits, labels = self.prediction_step(model, inputs, prediction_loss_only, ignore_keys=ignore_keys)
            main_input_name = getattr(self.model, "main_input_name", "input_ids")
            inputs_decode = (
                self._prepare_input(inputs[main_input_name]) if "inputs" in args.include_for_metrics else None
            )

            # Update containers
            if losses is not None:
                losses = self.gather_function((losses.repeat(batch_size)))
                all_losses.add(losses)
            if inputs_decode is not None:
                inputs_decode = self.accelerator.pad_across_processes(inputs_decode, dim=1, pad_index=-100)
                inputs_decode = self.gather_function((inputs_decode))
                if not self.args.batch_eval_metrics or description == "Prediction":
                    all_inputs.add(inputs_decode)
            if labels is not None:
                # Pad labels here, preparing for preprocess_logits_for_metrics in next logits block.
                labels = self.accelerator.pad_across_processes(labels, dim=1, pad_index=-100)
            # Save the logits dtype since we need to convert them into floats during the process
            # They will be converted back into their original dtype right before computing metrics
            if logits is not None:
                logits_dtype = get_dtype(logits)
                if args.use_habana and logits_dtype != "float32":
                    logits = to_device_dtype(logits, target_dtype=torch.float32)
                logits = self.accelerator.pad_across_processes(logits, dim=1, pad_index=-100)
                if self.preprocess_logits_for_metrics is not None:
                    logits = self.preprocess_logits_for_metrics(logits, labels)
                logits = self.gather_function((logits))
                if not self.args.batch_eval_metrics or description == "Prediction":
                    all_preds.add(logits)
            if labels is not None:
                if self.args.context_parallel_size != 1:
                    labels = labels.clone()
                labels = self.gather_function((labels))
                if not self.args.batch_eval_metrics or description == "Prediction":
                    all_labels.add(labels)

            self.control = self.callback_handler.on_prediction_step(args, self.state, self.control)

            if self.args.batch_eval_metrics:
                if self.compute_metrics is not None and logits is not None and labels is not None:
                    is_last_step = self.accelerator.gradient_state.end_of_dataloader
                    batch_kwargs = {}
                    batch_kwargs["losses"] = losses if "loss" in args.include_for_metrics else None
                    batch_kwargs["inputs"] = inputs if "inputs" in args.include_for_metrics else None
                    metrics = self.compute_metrics(
                        EvalPrediction(predictions=logits, label_ids=labels, **batch_kwargs),
                        compute_result=is_last_step,
                    )

                del losses, logits, labels, inputs

            # Gather all tensors and put them back on the CPU if we have done enough accumulation steps.
            elif args.eval_accumulation_steps is not None and (step + 1) % args.eval_accumulation_steps == 0:
                all_losses.to_cpu_and_numpy()
                all_preds.to_cpu_and_numpy()
                all_labels.to_cpu_and_numpy()
                all_inputs.to_cpu_and_numpy()

                del losses, logits, labels, inputs

            # nested concat does accumulation on tensors of variable length.
            # Added mark step here to avoid graph recompile
            if args.use_lazy_mode:
                self.htcore.mark_step()

        # After all calls to `.gather_function`, reset to `gather_for_metrics`:
        self.gather_function = self.accelerator.gather_for_metrics
        if args.past_index and hasattr(self, "_past"):
            # Clean the state at the end of the evaluation loop
            delattr(self, "_past")

        # Gather all remaining tensors and put them back on the CPU
        all_losses = all_losses.get_arrays()
        all_preds = all_preds.get_arrays()
        all_labels = all_labels.get_arrays()
        all_inputs = all_inputs.get_arrays()

        # Number of samples
        if has_length(eval_dataset):
            num_samples = len(eval_dataset)
        # The instance check is weird and does not actually check for the type, but whether the dataset has the right
        # methods. Therefore we need to make sure it also has the attribute.
        elif isinstance(eval_dataset, IterableDatasetShard) and getattr(eval_dataset, "num_examples", 0) > 0:
            num_samples = eval_dataset.num_examples
        else:
            if has_length(dataloader):
                num_samples = self.num_examples(dataloader)
            else:  # both len(dataloader.dataset) and len(dataloader) fail
                num_samples = observed_num_examples
        if num_samples == 0 and observed_num_examples > 0:
            num_samples = observed_num_examples

        # Convert predictions back into their original dtype if necessary
        if all_preds is not None:
            all_preds = convert_into_dtypes(all_preds, logits_dtype)

        # Metrics!
        if (
            self.compute_metrics is not None
            and all_preds is not None
            and all_labels is not None
            and not self.args.batch_eval_metrics
        ):
            eval_set_kwargs["losses"] = all_losses if "loss" in args.include_for_metrics else None
            eval_set_kwargs["inputs"] = all_inputs if "inputs" in args.include_for_metrics else None
            metrics = self.compute_metrics(
                EvalPrediction(predictions=all_preds, label_ids=all_labels, **eval_set_kwargs)
            )
        elif metrics is None:
            metrics = {}

        # To be JSON-serializable, we need to remove numpy types or zero-d tensors
        metrics = denumpify_detensorize(metrics)

        if isinstance(all_losses, list) and all_losses:
            metrics[f"{metric_key_prefix}_loss"] = np.concatenate(all_losses).mean().item()
        elif isinstance(all_losses, np.ndarray):
            metrics[f"{metric_key_prefix}_loss"] = all_losses.mean().item()
        if hasattr(self, "model_preparation_time"):
            metrics[f"{metric_key_prefix}_model_preparation_time"] = self.model_preparation_time
        if hasattr(self, "compilation_time"):
            metrics[f"{metric_key_prefix}_graph_compliation_duration"] = self.compilation_time

        # Prefix all keys with metric_key_prefix + '_'
        for key in list(metrics.keys()):
            if not key.startswith(f"{metric_key_prefix}_"):
                metrics[f"{metric_key_prefix}_{key}"] = metrics.pop(key)

        return EvalLoopOutput(predictions=all_preds, label_ids=all_labels, metrics=metrics, num_samples=num_samples)

    def prediction_step(
        self,
        model: torch.nn.Module,
        inputs: Dict[str, Union[torch.Tensor, Any]],
        prediction_loss_only: bool,
        ignore_keys: Optional[List[str]] = None,
    ) -> Tuple[Optional[torch.Tensor], Optional[torch.Tensor], Optional[torch.Tensor]]:
        """
        Perform an evaluation step on `model` using `inputs`.
        Subclass and override to inject custom behavior.
        Args:
            model (`torch.nn.Module`):
                The model to evaluate.
            inputs (`Dict[str, Union[torch.Tensor, Any]]`):
                The inputs and targets of the model.
                The dictionary will be unpacked before being fed to the model. Most models expect the targets under the
                argument `labels`. Check your model's documentation for all accepted arguments.
            prediction_loss_only (`bool`):
                Whether or not to return the loss only.
            ignore_keys (`List[str]`, *optional*):
                A list of keys in the output of your model (if it is a dictionary) that should be ignored when
                gathering predictions.
        Return:
            Tuple[Optional[torch.Tensor], Optional[torch.Tensor], Optional[torch.Tensor]]: A tuple with the loss,
            logits and labels (each being optional).
        """
        has_labels = False if len(self.label_names) == 0 else all(inputs.get(k) is not None for k in self.label_names)
        # For CLIP-like models capable of returning loss values.
        # If `return_loss` is not specified or being `None` in `inputs`, we check if the default value of `return_loss`
        # is `True` in `model.forward`.
        return_loss = inputs.get("return_loss", None)
        if return_loss is None:
            return_loss = self.can_return_loss
        loss_without_labels = True if len(self.label_names) == 0 and return_loss else False

        inputs = self._prepare_inputs(inputs)
        if ignore_keys is None:
            if hasattr(self.model, "config"):
                ignore_keys = getattr(self.model.config, "keys_to_ignore_at_inference", ["past_key_values"])
            else:
                ignore_keys = []

        # labels may be popped when computing the loss (label smoothing for instance) so we grab them first.
        if has_labels or loss_without_labels:
            labels = nested_detach(tuple(inputs.get(name) for name in self.label_names))
            if len(labels) == 1:
                labels = labels[0]
        else:
            labels = None

        with torch.no_grad():
            try:
                if has_labels or loss_without_labels:
                    with self.compute_loss_context_manager():
                        loss, outputs = self.compute_loss(model, inputs, return_outputs=True)
                    loss = loss.mean().detach()

                    if isinstance(outputs, dict):
                        logits = tuple(v for k, v in outputs.items() if k not in ignore_keys + ["loss"])
                    else:
                        logits = outputs[1:]
                else:
                    loss = None
                    with self.compute_loss_context_manager():
                        outputs = model(**inputs)
                    if isinstance(outputs, dict):
                        logits = tuple(v for k, v in outputs.items() if k not in ignore_keys)
                    else:
                        logits = outputs
                    # TODO: this needs to be fixed and made cleaner later.
                    if self.args.past_index >= 0:
                        self._past = outputs[self.args.past_index - 1]
            except RuntimeError as error:
                if "cpu fallback is not supported during hpu graph capturing" in str(error):
                    error.args = (
                        f"{error}. You should run inference in lazy mode only with `use_lazy_mode=True` and `use_hpu_graphs_for_inference=False`.",
                    )
                raise error

        if self.args.use_lazy_mode and not (self.args.use_hpu_graphs_for_inference and not self.is_in_train):
            self.htcore.mark_step()

        if prediction_loss_only:
            return (loss, None, None)

        logits = nested_detach(logits)
        if len(logits) == 1:
            logits = logits[0]

        return (loss, logits, labels)

    def _push_from_checkpoint(self, checkpoint_folder):
        # Only push from one node.
        if not self.is_world_process_zero() or self.args.hub_strategy == HubStrategy.END:
            return
        # If we haven't finished the last push, we don't do this one unless args.hub_always_push=True.
        if not self.args.hub_always_push and self.push_in_progress is not None and not self.push_in_progress.is_done():
            return

        output_dir = self.args.output_dir
        # To avoid a new synchronization of all model weights, we just copy the file from the checkpoint folder
        modeling_files = [CONFIG_NAME, WEIGHTS_NAME, SAFE_WEIGHTS_NAME, GAUDI_CONFIG_NAME]
        #  Add sharded checkpoints if we have an index
        for index_file in [WEIGHTS_INDEX_NAME, SAFE_WEIGHTS_INDEX_NAME]:
            index_path = os.path.join(checkpoint_folder, index_file)
            if os.path.isfile(index_path):
                modeling_files.append(index_file)
                with open(index_path) as f:
                    index = json.loads(f.read())
                shard_files = list(set(index["weight_map"].values()))
                modeling_files.extend(shard_files)
        if is_peft_available():
            modeling_files.extend([ADAPTER_CONFIG_NAME, ADAPTER_WEIGHTS_NAME, ADAPTER_SAFE_WEIGHTS_NAME])
        for modeling_file in modeling_files:
            if os.path.isfile(os.path.join(checkpoint_folder, modeling_file)):
                shutil.copy(os.path.join(checkpoint_folder, modeling_file), os.path.join(output_dir, modeling_file))
        # Saving the processing class is fast and we don't know how many files it may have spawned, so we resave it to be sure.
        if self.processing_class is not None:
            self.processing_class.save_pretrained(output_dir)
        # Same for the training arguments
        torch.save(self.args, os.path.join(output_dir, TRAINING_ARGS_NAME))

        if self.args.save_strategy == SaveStrategy.STEPS:
            commit_message = f"Training in progress, step {self.state.global_step}"
        else:
            commit_message = f"Training in progress, epoch {int(self.state.epoch)}"

        model_push_job = upload_folder(
            repo_id=self.hub_model_id,
            folder_path=output_dir,
            commit_message=commit_message,
            token=self.args.hub_token,
            run_as_future=True,
            ignore_patterns=["_*", f"{PREFIX_CHECKPOINT_DIR}-*"],
        )

        push_jobs = [model_push_job]

        if self.args.hub_strategy in [HubStrategy.CHECKPOINT, HubStrategy.ALL_CHECKPOINTS]:
            path_in_repo = (
                "last-checkpoint" if self.args.hub_strategy == HubStrategy.CHECKPOINT else Path(checkpoint_folder).name
            )
            checkpoint_push = upload_folder(
                repo_id=self.hub_model_id,
                folder_path=checkpoint_folder,
                path_in_repo=path_in_repo,
                commit_message=commit_message + ", checkpoint",
                token=self.args.hub_token,
                run_as_future=True,
            )
            push_jobs.append(checkpoint_push)

        if self.push_in_progress is None or self.push_in_progress.is_done():
            self.push_in_progress = PushInProgress(push_jobs)
        else:
            self.push_in_progress.jobs.extend(push_jobs)

    #
    # Deprecated code
    #
    def prediction_loop(
        self,
        dataloader: DataLoader,
        description: str,
        prediction_loss_only: Optional[bool] = None,
        ignore_keys: Optional[List[str]] = None,
        metric_key_prefix: str = "eval",
    ) -> EvalLoopOutput:
        """
        Prediction/evaluation loop, shared by `Trainer.evaluate()` and `Trainer.predict()`.

        Works both with or without labels.
        """
        args = self.args

        if not has_length(dataloader):
            raise ValueError("dataloader must implement a working __len__")

        prediction_loss_only = prediction_loss_only if prediction_loss_only is not None else args.prediction_loss_only

        # if eval is called w/o train, handle model prep here
        if self.is_deepspeed_enabled and self.deepspeed is None:
            _, _ = deepspeed_init(self, num_training_steps=0, inference=True)

        model = self._wrap_model(self.model, training=False, dataloader=dataloader)

        if len(self.accelerator._models) == 0 and model is self.model:
            model = (
                self.accelerator.prepare(model)
                if self.is_deepspeed_enabled or self.is_fsdp_enabled
                else self.accelerator.prepare_model(model, evaluation_mode=True)
            )

            if self.is_fsdp_enabled:
                self.model = model

            # for the rest of this function `model` is the outside model, whether it was wrapped or not
            if model is not self.model:
                self.model_wrapped = model

            # backward compatibility
            if self.is_deepspeed_enabled:
                self.deepspeed = self.model_wrapped

        model.eval()
        # TODO
        # if hasattr(self.optimizer, "eval") and callable(self.optimizer.eval):
        #     self.optimizer.eval()

        # Do not use HPU graphs if the training is ongoing because it detaches gradients
        if args.use_hpu_graphs_for_inference and not self.is_in_train:
            logger.info("Using HPU graphs for inference.")
            # Do not wrap the model in HPU graphs if it has already been done
            if not self.already_wrapped_for_hpu_graphs:
                from habana_frameworks.torch.hpu import wrap_in_hpu_graph

                model = wrap_in_hpu_graph(
                    model, disable_tensor_cache=args.disable_tensor_cache_hpu_graphs, max_graphs=args.max_hpu_graphs
                )
                self.already_wrapped_for_hpu_graphs = True

        # if full fp16 or bf16 eval is wanted and this ``evaluation`` or ``predict`` isn't called
        # while ``train`` is running, cast it to the right dtype first and then put on device
        if not self.is_in_train:
            if args.fp16_full_eval:
                model = model.to(dtype=torch.float16, device=args.device)
            elif args.bf16_full_eval:
                model = model.to(dtype=torch.bfloat16, device=args.device)

        batch_size = (
            dataloader.total_batch_size
            if getattr(dataloader, "_is_accelerate_prepared", False)
            else dataloader.batch_size
        )

        if batch_size is None:
            raise ValueError(
                "Batch size cannot be None. Ensure the dataloader has a valid batch_size or total_batch_size."
            )

        num_examples = self.num_examples(dataloader)
        logger.info(f"\n***** Running {description} *****")
        logger.info(f"  Num examples = {num_examples}")
        logger.info(f"  Batch size = {batch_size}")

        losses_host: torch.Tensor = None
        preds_host: Union[torch.Tensor, List[torch.Tensor]] = None
        labels_host: Union[torch.Tensor, List[torch.Tensor]] = None
        inputs_host: Union[torch.Tensor, List[torch.Tensor]] = None
        metrics: Optional[dict] = None
        eval_set_kwargs: dict = {}

        world_size = max(1, args.world_size)

        eval_losses_gatherer = DistributedTensorGatherer(world_size, num_examples, make_multiple_of=batch_size)
        if not prediction_loss_only:
            # The actual number of eval_sample can be greater than num_examples in distributed settings (when we pass
            # a batch size to the sampler)
            make_multiple_of = None
            if hasattr(dataloader, "sampler") and isinstance(dataloader.sampler, SequentialDistributedSampler):
                make_multiple_of = dataloader.sampler.batch_size
            preds_gatherer = DistributedTensorGatherer(world_size, num_examples, make_multiple_of=make_multiple_of)
            labels_gatherer = DistributedTensorGatherer(world_size, num_examples, make_multiple_of=make_multiple_of)
            inputs_gatherer = DistributedTensorGatherer(world_size, num_examples, make_multiple_of=make_multiple_of)

        if args.past_index >= 0:
            self._past = None

        self.callback_handler.eval_dataloader = dataloader

        for step, inputs in enumerate(dataloader):
            loss, logits, labels = self.prediction_step(model, inputs, prediction_loss_only, ignore_keys=ignore_keys)
            main_input_name = getattr(self.model, "main_input_name", "input_ids")
            inputs_decode = (
                self._prepare_input(inputs[main_input_name]) if "inputs" in args.include_for_metrics else None
            )

            if loss is not None:
                losses = loss.repeat(batch_size)
                losses_host = losses if losses_host is None else torch.cat((losses_host, losses), dim=0)
            if logits is not None:
                preds_host = logits if preds_host is None else nested_concat(preds_host, logits, padding_index=-100)
            if labels is not None:
                labels_host = labels if labels_host is None else nested_concat(labels_host, labels, padding_index=-100)
            if inputs_decode is not None:
                inputs_host = (
                    inputs_decode
                    if inputs_host is None
                    else nested_concat(inputs_host, inputs_decode, padding_index=-100)
                )
            self.control = self.callback_handler.on_prediction_step(args, self.state, self.control)

            if self.args.batch_eval_metrics:
                if self.compute_metrics is not None and preds_host is not None and labels_host is not None:
                    is_last_step = self.accelerator.gradient_state.end_of_dataloader
                    batch_kwargs = {}
                    batch_kwargs["losses"] = losses_host if "loss" in args.include_for_metrics else None
                    batch_kwargs["inputs"] = inputs_host if "inputs" in args.include_for_metrics else None
                    metrics = self.compute_metrics(
                        EvalPrediction(predictions=preds_host, label_ids=labels_host, **batch_kwargs),
                        compute_result=is_last_step,
                    )

            if self.args.batch_eval_metrics or (
                args.eval_accumulation_steps is not None and (step + 1) % args.eval_accumulation_steps == 0
            ):
                # Gather all tensors and put them back on the CPU if we have done enough accumulation steps.
                eval_losses_gatherer.add_arrays(self._gather_and_numpify(losses_host, "eval_losses"))
                if not prediction_loss_only:
                    preds_gatherer.add_arrays(self._gather_and_numpify(preds_host, "eval_preds"))
                    labels_gatherer.add_arrays(self._gather_and_numpify(labels_host, "eval_label_ids"))
                    inputs_gatherer.add_arrays(self._gather_and_numpify(inputs_host, "eval_inputs_ids"))

                # Set back to None to begin a new accumulation
                del losses_host, preds_host, labels_host, inputs_host
                losses_host, preds_host, labels_host, inputs_host = None, None, None, None

            # nested concat does accumulation on tensors of variable length.
            # Added mark step here to avoid graph recompile
            if args.use_lazy_mode:
                self.htcore.mark_step()

        if args.past_index and hasattr(self, "_past"):
            # Clean the state at the end of the evaluation loop
            delattr(self, "_past")

        # Gather all remaining tensors and put them back on the CPU
        eval_losses_gatherer.add_arrays(self._gather_and_numpify(losses_host, "eval_losses"))
        if not prediction_loss_only:
            preds_gatherer.add_arrays(self._gather_and_numpify(preds_host, "eval_preds"))
            labels_gatherer.add_arrays(self._gather_and_numpify(labels_host, "eval_label_ids"))
            inputs_gatherer.add_arrays(self._gather_and_numpify(inputs_host, "eval_inputs_ids"))

        eval_loss = eval_losses_gatherer.finalize()
        preds = preds_gatherer.finalize() if not prediction_loss_only else None
        label_ids = labels_gatherer.finalize() if not prediction_loss_only else None
        inputs_ids = inputs_gatherer.finalize() if not prediction_loss_only else None

        if (
            self.compute_metrics is not None
            and preds is not None
            and label_ids is not None
            and not self.args.batch_eval_metrics
        ):
            eval_set_kwargs["losses"] = eval_loss if "loss" in args.include_for_metrics else None
            eval_set_kwargs["inputs"] = inputs_ids if "inputs" in args.include_for_metrics else None
            metrics = self.compute_metrics(EvalPrediction(predictions=preds, label_ids=label_ids, **eval_set_kwargs))
        elif metrics is None:
            metrics = {}

        # To be JSON-serializable, we need to remove numpy types or zero-d tensors
        metrics = denumpify_detensorize(metrics)

        if eval_loss is not None:
            metrics[f"{metric_key_prefix}_loss"] = eval_loss.mean().item()

        # Prefix all keys with metric_key_prefix + '_'
        for key in list(metrics.keys()):
            if not key.startswith(f"{metric_key_prefix}_"):
                metrics[f"{metric_key_prefix}_{key}"] = metrics.pop(key)

        return EvalLoopOutput(predictions=preds, label_ids=label_ids, metrics=metrics, num_samples=num_examples)

    def create_accelerator_and_postprocess(self):
        # We explicitly don't rely on the `Accelerator` to do gradient accumulation
        grad_acc_kwargs = {}
        if self.args.accelerator_config.gradient_accumulation_kwargs is not None:
            grad_acc_kwargs = self.args.accelerator_config.gradient_accumulation_kwargs

        # check if num_steps is attempted to be passed in gradient_accumulation_kwargs
        if "num_steps" in grad_acc_kwargs:
            if self.args.gradient_accumulation_steps > 1:
                # raise because we do not know which setting is intended.
                raise ValueError(
                    "The `AcceleratorConfig`'s `num_steps` is set but `gradient_accumulation_steps` is greater than 1 in the passed `TrainingArguments`"
                    "If using the passed `AcceleratorConfig` is desired, do not set the `TrainingArguments` `gradient_accumulation_steps`."
                )
            else:
                self.args.gradient_accumulation_steps = grad_acc_kwargs["num_steps"]

        accelerator_config = self.args.accelerator_config.to_dict()

        # Extract dataloader config params from accelerator config
        dataloader_params = ["split_batches", "dispatch_batches", "even_batches", "use_seedable_sampler"]
        dataloader_config = DataLoaderConfiguration(
            **{param: accelerator_config.pop(param) for param in dataloader_params}
        )
        if is_accelerate_available("1.1.0"):
            dataloader_config.data_seed = self.args.data_seed

        non_blocking = accelerator_config.pop("non_blocking")
        if non_blocking and not self.args.dataloader_pin_memory:
            logger.warning(
                "`non_blocking` is enabled but `dataloader_pin_memory` is not. For the best performance, it's recommended to enable both."
            )
        dataloader_config.non_blocking = non_blocking
        # this would have been updated above, no need for it anymore
        accelerator_config.pop("gradient_accumulation_kwargs")

        args = {
<<<<<<< HEAD
            "deepspeed_plugin": self.args.deepspeed_plugin,
            "distribution_strategy": self.args.distribution_strategy,
            "dynamic": self.args.compile_dynamic,
=======
>>>>>>> 9f0cbb10
            "dataloader_config": dataloader_config,
            "deepspeed_plugins": self.args.deepspeed_plugin,
            # OH specific
            "distribution_strategy": self.args.distribution_strategy,
            "use_regional_compilation": self.args.use_regional_compilation,
            "compiled_autograd_enable": self.args.use_compiled_autograd,
        }

        # create accelerator object
        self.accelerator = GaudiAccelerator(**args)
        # some Trainer classes need to use `gather` instead of `gather_for_metrics`, thus we store a flag
        self.gather_function = self.accelerator.gather_for_metrics

        if "use_gather_object" in inspect.signature(self.gather_function).parameters.keys():
            self.gather_function = functools.partial(
                self.gather_function, use_gather_object=self.args.eval_use_gather_object
            )

        # deepspeed and accelerate flags covering both trainer args and accelerate launcher
        self.is_deepspeed_enabled = getattr(self.accelerator.state, "deepspeed_plugin", None) is not None
        self.is_fsdp_enabled = getattr(self.accelerator.state, "fsdp_plugin", None) is not None

        # post accelerator creation setup
        if self.is_fsdp_enabled:
            fsdp_plugin = self.accelerator.state.fsdp_plugin
            for param in ["limit_all_gathers", "activation_checkpointing"]:
                setattr(fsdp_plugin, param, self.args.fsdp_config.get(param, getattr(fsdp_plugin, param)))
            if fsdp_plugin.activation_checkpointing and self.args.gradient_checkpointing:
                raise ValueError(
                    "The activation_checkpointing in FSDP config and the gradient_checkpointing in training arg "
                    "can't be set to True simultaneously. Please use FSDP's activation_checkpointing logic "
                    "when using FSDP."
                )

        if self.is_deepspeed_enabled and getattr(self.args, "hf_deepspeed_config", None) is None:
            self.propagate_args_to_deepspeed()

        # `save_only_model` can't be used with DeepSpeed/FSDP along with `load_best_model_at_end`
        if (
            self.args.save_only_model
            and (self.is_deepspeed_enabled or self.is_fsdp_enabled)
            and self.args.load_best_model_at_end
        ):
            wrapper = "DeepSpeed" if self.is_deepspeed_enabled else "FSDP"
            raise ValueError(f"{wrapper} can't be used with `save_only_model` along with `load_best_model_at_end`.")

        # `auto_find_batch_size` isn't supported yet with DeepSpeed Zero-3
        if (
            self.is_deepspeed_enabled
            and self.accelerator.state.deepspeed_plugin.zero_stage == 3
            and self.args.auto_find_batch_size
        ):
            raise ValueError(
                "`auto_find_batch_size` isn't supported yet with DeepSpeed Zero-3. Please consider using Zero-2, Zero-1, or FSDP"
            )

    def propagate_args_to_deepspeed(self, auto_find_batch_size=False):
        """
        Sets values in the deepspeed plugin based on the Trainer args
        """
        from .integrations.deepspeed import GaudiTrainerDeepSpeedConfig

        ds_plugin = self.accelerator.state.deepspeed_plugin

        ds_plugin.hf_ds_config = GaudiTrainerDeepSpeedConfig(ds_plugin.hf_ds_config.config)
        ds_plugin.deepspeed_config = ds_plugin.hf_ds_config.config
        ds_plugin.hf_ds_config.trainer_config_process(self.args, auto_find_batch_size)

    def _zero_model_grad(self, model):
        if hasattr(model, "_zero_grad_kwargs"):
            model.zero_grad(**model._zero_grad_kwargs)
        else:
            # Optimization based on setting gradients to None (instead of zeroing them out) may only be used when gradients are not recorded using HPU graphs.
            # HPU graphs rely on fixed tensors - setting gradients to None will enforce their re-allocation during the backward pass each step.
            set_to_none = (
                self.args.parallel_mode != ParallelMode.DISTRIBUTED or self.args.distribution_strategy == "ddp"
            ) and not self.args.use_hpu_graphs_for_training

            try:
                model.zero_grad(set_to_none=set_to_none)
                model._zero_grad_kwargs = {"set_to_none": set_to_none}
            except TypeError:
                model.zero_grad()
                model._zero_grad_kwargs = {}

<<<<<<< HEAD
    def get_num_items_in_batches(
        self,
        args,
        epochs_trained,
        num_train_epochs,
        train_dataloader,
        len_dataloader,
        num_examples,
        steps_trained_in_current_epoch,
    ):
        """
        Calculate the number of items in each batch for all epochs during training.
        """
        steps_in_epoch = (
            len_dataloader if len_dataloader is not None else args.max_steps * args.gradient_accumulation_steps
        )

        remainder = num_examples % args.gradient_accumulation_steps
        if remainder == 0:
            remainder = args.gradient_accumulation_steps

        total_updates = steps_in_epoch // args.gradient_accumulation_steps + 1
        if args.gradient_accumulation_steps == 1:
            total_updates -= 1
        global_step = 0

        num_items_in_batches = []
        for epoch in range(epochs_trained, num_train_epochs):
            if epoch == epochs_trained and steps_trained_in_current_epoch > 0:
                epoch_dataloader = skip_first_batches(train_dataloader, steps_trained_in_current_epoch)
            else:
                epoch_dataloader = train_dataloader

            if hasattr(epoch_dataloader, "set_epoch"):
                epoch_dataloader.set_epoch(epoch)

            epoch_iterator = iter(epoch_dataloader)
            try:
                first_batch = next(epoch_iterator)
            except StopIteration:
                break
            # Check if the batch contains "labels" (once per epoch)
            if "labels" not in first_batch:
                num_items_in_batches.append([None] * total_updates)
                continue

            device = first_batch["labels"].device

            # Reset the iterator
            epoch_iterator = iter(epoch_dataloader)

            num_items_in_batches.append([])
            for update_step in range(total_updates):
                num_batches = args.gradient_accumulation_steps if update_step != (total_updates - 1) else remainder

                num_items_in_batch = 0
                for _ in range(num_batches):
                    try:
                        batch = next(epoch_iterator)
                        num_items_in_batch += (batch["labels"].ne(-100)).sum().item()
                    except StopIteration:
                        break

                if self.args.average_tokens_across_devices and num_items_in_batch > 0:
                    num_items_in_batch = torch.tensor(num_items_in_batch, device=device)
                    num_items_in_batch = self.accelerator.gather(num_items_in_batch).sum().item()

                # Set to None if no items in batch
                if num_items_in_batch == 0:
                    num_items_in_batch = None

                num_items_in_batches[epoch].append(num_items_in_batch)
                global_step += 1

            # For iterable datasets, don't do more than max_steps steps
            if len_dataloader is None and global_step >= args.max_steps:
                break

        return num_items_in_batches

    def get_iterator_batch_samples(self, epoch_iterator, num_batches):
        batch_samples = []
        for _ in range(num_batches):
            try:
                batch_samples += [next(epoch_iterator)]
            except StopIteration:
                break
        return batch_samples
=======
    def get_batch_samples_transformers(self, epoch_iterator, num_batches, device):
        batch_samples = []
        num_items_in_batch = None

        for _ in range(num_batches):
            try:
                batch_samples.append(next(epoch_iterator))
            except StopIteration:
                break

        count_num_items_in_batch = (
            len(batch_samples) > 0
            and "labels" in batch_samples[0]
            and (
                # num_items_in_batch is passed to model forward
                # https://github.com/huggingface/transformers/blob/v4.49.0/src/transformers/trainer.py#L3757
                self.model_accepts_loss_kwargs
                # num_items_in_batch is passed to compute_loss_func
                # https://github.com/huggingface/transformers/blob/v4.49.0/src/transformers/trainer.py#L3773
                or self.compute_loss_func is not None
                # num_items_in_batch is also verified if (self.model_accepts_loss_kwargs or self.compute_loss_func)
                # https://github.com/huggingface/transformers/blob/v4.49.0/src/transformers/trainer.py#L3790
            )
        )

        if count_num_items_in_batch:
            # For now we don't support object detection
            try:
                num_items_in_batch = torch.cat([batch["labels"] for batch in batch_samples]).ne(-100).sum()
            except (TypeError, AttributeError, RuntimeError):
                pass

        if num_items_in_batch is not None:
            if self.args.average_tokens_across_devices:
                num_items_in_batch = self.accelerator.gather(num_items_in_batch).sum()
            num_items_in_batch = num_items_in_batch.to(device)

        return batch_samples, num_items_in_batch
>>>>>>> 9f0cbb10
<|MERGE_RESOLUTION|>--- conflicted
+++ resolved
@@ -880,17 +880,10 @@
         self._total_loss_scalar = 0.0
         self._globalstep_last_logged = self.state.global_step
         self._zero_model_grad(model)
-<<<<<<< HEAD
-        grad_norm: Optional[float] = None
-
-        # Gradient clipping
-        _should_compute_grad_norm: bool = self.accelerator.distributed_type != GaudiDistributedType.DEEPSPEED and (
-=======
 
         # Gradient clipping
         grad_norm: Optional[float] = None
         _should_compute_grad_norm: bool = self.accelerator.distributed_type != DistributedType.DEEPSPEED and (
->>>>>>> 9f0cbb10
             args.max_grad_norm is not None and args.max_grad_norm > 0
         )
 
@@ -907,17 +900,6 @@
             self.log_evaluate_save_time = 0
         else:
             self.log_evaluate_save_time = None
-
-        # Calculate the number of items in each batch for all epochs
-        num_items_in_batches = self.get_num_items_in_batches(
-            args,
-            epochs_trained,
-            num_train_epochs,
-            train_dataloader,
-            len_dataloader,
-            num_examples,
-            steps_trained_in_current_epoch,
-        )
 
         hb_profiler = HabanaProfile(
             warmup=self.args.profiling_warmup_steps,
@@ -972,12 +954,6 @@
             for _ in range(total_updates):
                 update_step += 1
                 num_batches = args.gradient_accumulation_steps if update_step != (total_updates - 1) else remainder
-<<<<<<< HEAD
-                batch_samples = self.get_iterator_batch_samples(epoch_iterator, num_batches)
-                num_items_in_batch = num_items_in_batches[epoch][update_step]
-                for i, inputs in enumerate(batch_samples):
-                    step += 1
-=======
                 batch_samples, num_items_in_batch = self.get_batch_samples_transformers(
                     epoch_iterator, num_batches, args.device
                 )
@@ -985,7 +961,6 @@
                     step += 1
                     if self.args.compile_from_sec_iteration and is_torch_version(">=", "2.6.0"):
                         torch.compiler.set_stance("force_eager" if step == 0 else "default")
->>>>>>> 9f0cbb10
 
                     if (
                         args.throughput_warmup_steps > 0
@@ -1041,11 +1016,7 @@
                     context = (
                         functools.partial(self.accelerator.no_sync, model=model)
                         if i != len(batch_samples) - 1
-<<<<<<< HEAD
-                        and self.accelerator.distributed_type != GaudiDistributedType.DEEPSPEED
-=======
                         and self.accelerator.distributed_type != DistributedType.DEEPSPEED
->>>>>>> 9f0cbb10
                         else contextlib.nullcontext
                     )
                     with context():
@@ -1091,7 +1062,6 @@
                                     model.parameters(),
                                     args.max_grad_norm,
                                 )
-<<<<<<< HEAD
 
                         self.control = self.callback_handler.on_pre_optimizer_step(args, self.state, self.control)
 
@@ -1104,20 +1074,6 @@
                             if not isinstance(self.lr_scheduler, torch.optim.lr_scheduler.ReduceLROnPlateau):
                                 self.lr_scheduler.step()
 
-=======
-
-                        self.control = self.callback_handler.on_pre_optimizer_step(args, self.state, self.control)
-
-                        self.optimizer.step()
-
-                        self.control = self.callback_handler.on_optimizer_step(args, self.state, self.control)
-
-                        if not self.accelerator.optimizer_step_was_skipped:
-                            # Delay optimizer scheduling until metrics are generated
-                            if not isinstance(self.lr_scheduler, torch.optim.lr_scheduler.ReduceLROnPlateau):
-                                self.lr_scheduler.step()
-
->>>>>>> 9f0cbb10
                         self._zero_model_grad(model)
                         self.state.global_step += 1
                         self.state.epoch = epoch + (step + 1 + steps_skipped) / steps_in_epoch
@@ -1319,11 +1275,8 @@
             )
 
     def _maybe_log_save_evaluate(self, tr_loss, _grad_norm, model, trial, epoch, ignore_keys_for_eval, start_time):
-<<<<<<< HEAD
-=======
         timer = HabanaGenerationTime()
         timer.start()
->>>>>>> 9f0cbb10
         if self.args.adjust_throughput:
             timer.step()
 
@@ -1669,11 +1622,7 @@
 
         # Turning off loss scaling w.r.t. gradient accumulation when DeepSpeed is enabled
         # https://github.com/huggingface/transformers/pull/35808
-<<<<<<< HEAD
-        if self.accelerator.distributed_type == GaudiDistributedType.DEEPSPEED:
-=======
         if self.accelerator.distributed_type == DistributedType.DEEPSPEED:
->>>>>>> 9f0cbb10
             kwargs["scale_wrt_gas"] = False
 
         if _is_peft_model(self.model) and self.model.peft_type == PeftType.ADALORA:
@@ -2556,12 +2505,6 @@
         accelerator_config.pop("gradient_accumulation_kwargs")
 
         args = {
-<<<<<<< HEAD
-            "deepspeed_plugin": self.args.deepspeed_plugin,
-            "distribution_strategy": self.args.distribution_strategy,
-            "dynamic": self.args.compile_dynamic,
-=======
->>>>>>> 9f0cbb10
             "dataloader_config": dataloader_config,
             "deepspeed_plugins": self.args.deepspeed_plugin,
             # OH specific
@@ -2647,96 +2590,6 @@
                 model.zero_grad()
                 model._zero_grad_kwargs = {}
 
-<<<<<<< HEAD
-    def get_num_items_in_batches(
-        self,
-        args,
-        epochs_trained,
-        num_train_epochs,
-        train_dataloader,
-        len_dataloader,
-        num_examples,
-        steps_trained_in_current_epoch,
-    ):
-        """
-        Calculate the number of items in each batch for all epochs during training.
-        """
-        steps_in_epoch = (
-            len_dataloader if len_dataloader is not None else args.max_steps * args.gradient_accumulation_steps
-        )
-
-        remainder = num_examples % args.gradient_accumulation_steps
-        if remainder == 0:
-            remainder = args.gradient_accumulation_steps
-
-        total_updates = steps_in_epoch // args.gradient_accumulation_steps + 1
-        if args.gradient_accumulation_steps == 1:
-            total_updates -= 1
-        global_step = 0
-
-        num_items_in_batches = []
-        for epoch in range(epochs_trained, num_train_epochs):
-            if epoch == epochs_trained and steps_trained_in_current_epoch > 0:
-                epoch_dataloader = skip_first_batches(train_dataloader, steps_trained_in_current_epoch)
-            else:
-                epoch_dataloader = train_dataloader
-
-            if hasattr(epoch_dataloader, "set_epoch"):
-                epoch_dataloader.set_epoch(epoch)
-
-            epoch_iterator = iter(epoch_dataloader)
-            try:
-                first_batch = next(epoch_iterator)
-            except StopIteration:
-                break
-            # Check if the batch contains "labels" (once per epoch)
-            if "labels" not in first_batch:
-                num_items_in_batches.append([None] * total_updates)
-                continue
-
-            device = first_batch["labels"].device
-
-            # Reset the iterator
-            epoch_iterator = iter(epoch_dataloader)
-
-            num_items_in_batches.append([])
-            for update_step in range(total_updates):
-                num_batches = args.gradient_accumulation_steps if update_step != (total_updates - 1) else remainder
-
-                num_items_in_batch = 0
-                for _ in range(num_batches):
-                    try:
-                        batch = next(epoch_iterator)
-                        num_items_in_batch += (batch["labels"].ne(-100)).sum().item()
-                    except StopIteration:
-                        break
-
-                if self.args.average_tokens_across_devices and num_items_in_batch > 0:
-                    num_items_in_batch = torch.tensor(num_items_in_batch, device=device)
-                    num_items_in_batch = self.accelerator.gather(num_items_in_batch).sum().item()
-
-                # Set to None if no items in batch
-                if num_items_in_batch == 0:
-                    num_items_in_batch = None
-
-                num_items_in_batches[epoch].append(num_items_in_batch)
-                global_step += 1
-
-            # For iterable datasets, don't do more than max_steps steps
-            if len_dataloader is None and global_step >= args.max_steps:
-                break
-
-        return num_items_in_batches
-
-    def get_iterator_batch_samples(self, epoch_iterator, num_batches):
-        batch_samples = []
-        for _ in range(num_batches):
-            try:
-                batch_samples += [next(epoch_iterator)]
-            except StopIteration:
-                break
-        return batch_samples
-=======
     def get_batch_samples_transformers(self, epoch_iterator, num_batches, device):
         batch_samples = []
         num_items_in_batch = None
@@ -2774,5 +2627,4 @@
                 num_items_in_batch = self.accelerator.gather(num_items_in_batch).sum()
             num_items_in_batch = num_items_in_batch.to(device)
 
-        return batch_samples, num_items_in_batch
->>>>>>> 9f0cbb10
+        return batch_samples, num_items_in_batch