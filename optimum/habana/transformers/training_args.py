# coding=utf-8
# Copyright 2022 The HuggingFace Team. All rights reserved.
#
# Licensed under the Apache License, Version 2.0 (the "License");
# you may not use this file except in compliance with the License.
# You may obtain a copy of the License at
#
#     http://www.apache.org/licenses/LICENSE-2.0
#
# Unless required by applicable law or agreed to in writing, software
# distributed under the License is distributed on an "AS IS" BASIS,
# WITHOUT WARRANTIES OR CONDITIONS OF ANY KIND, either express or implied.
# See the License for the specific language governing permissions and
# limitations under the License.

import os
from dataclasses import asdict, dataclass, field
from typing import Optional, Union

<<<<<<< HEAD
from transformers.file_utils import cached_property, is_torch_available
from transformers.training_args import OptimizerNames, TrainingArguments
=======
from packaging import version
from transformers.debug_utils import DebugOption
from transformers.file_utils import cached_property, is_torch_available, requires_backends
from transformers.trainer_pt_utils import AcceleratorConfig
from transformers.trainer_utils import (
    EvaluationStrategy,
    FSDPOption,
    HubStrategy,
    IntervalStrategy,
    SaveStrategy,
    SchedulerType,
)
from transformers.training_args import (
    _VALID_DICT_FIELDS,
    OptimizerNames,
    ParallelMode,
    TrainingArguments,
    _convert_str_dict,
    default_logdir,
)
from transformers.utils import (
    ACCELERATE_MIN_VERSION,
    get_full_repo_name,
    is_accelerate_available,
    is_safetensors_available,
    strtobool,
)
>>>>>>> 01191bbb

from optimum.utils import logging

from ..utils import get_habana_frameworks_version
from .gaudi_configuration import GaudiConfig


if is_torch_available():
    import torch


logger = logging.get_logger(__name__)


# List of arguments that are not supported by optimum-habana
UNSUPPORTED_ARGUMENTS = [
    "fp16",
    "fp16_backend",
    "fp16_full_eval",
    "fp16_opt_level",
    "mp_parameters",
    "tf32",
    "tpu_metrics_debug",
    "tpu_num_cores",
]


# List of supported distribution strategies
SUPPORTED_DISTRIBUTION_STRATEGIES = [
    "ddp",  # default
    "fast_ddp",
]


@dataclass
class GaudiTrainingArguments(TrainingArguments):
    """
    GaudiTrainingArguments is built on top of the Tranformers' [TrainingArguments](https://huggingface.co/docs/transformers/main_classes/trainer#transformers.TrainingArguments)
    to enable deployment on Habana's Gaudi.

    Args:
        use_habana (`bool`, *optional*, defaults to `False`):
            Whether to use Habana's HPU for running the model.
        gaudi_config_name (`str`, *optional*):
            Pretrained Gaudi config name or path.
        use_lazy_mode (`bool`, *optional*, defaults to `True`):
            Whether to use lazy mode for running the model.
        use_hpu_graphs (`bool`, *optional*, defaults to `False`):
            Deprecated, use `use_hpu_graphs_for_inference` instead. Whether to use HPU graphs for performing inference.
        use_hpu_graphs_for_inference (`bool`, *optional*, defaults to `False`):
            Whether to use HPU graphs for performing inference. It will speed up latency but may not be compatible with some operations.
        use_hpu_graphs_for_training (`bool`, *optional*, defaults to `False`):
            Whether to use HPU graphs for performing inference. It will speed up training but may not be compatible with some operations.
        use_compiled_autograd (`bool`, *optional*, defaults to `False`):
            Whether to use compiled autograd for training. Currently only for summarization models.
        compile_dynamic (`bool|None`, *optional*, defaults to `None`):
            Set value of 'dynamic' parameter for torch.compile.
        use_regional_compilation (`bool`, *optional*, defaults to `False`):
            Whether to use regional compile with deepspeed
        inline_inbuilt_nn_modules (`bool`, *optional*, defaults to `None`):
            Set value of 'inline_inbuilt_nn_modules' parameter for torch._dynamo.config. Currently, disabling this parameter improves the performance of the ALBERT model.
        cache_size_limit(`int`, *optional*, defaults to 'None'):
            Set value of 'cache_size_limit' parameter for torch._dynamo.config
        disable_tensor_cache_hpu_graphs (`bool`, *optional*, defaults to `False`):
            Whether to disable tensor cache when using hpu graphs. If True, tensors won't be cached in hpu graph and memory can be saved.
        max_hpu_graphs (`int`, *optional*):
            Maximum number of hpu graphs to be cached. Reduce to save device memory.
        distribution_strategy (`str`, *optional*, defaults to `ddp`):
            Determines how data parallel distributed training is achieved. May be: `ddp` or `fast_ddp`.
        throughput_warmup_steps (`int`, *optional*, defaults to 0):
            Number of steps to ignore for throughput calculation. For example, with `throughput_warmup_steps=N`,
            the first N steps will not be considered in the calculation of the throughput. This is especially
            useful in lazy mode where the first two or three iterations typically take longer.
        adjust_throughput ('bool', *optional*, defaults to `False`):
            Whether to remove the time taken for logging, evaluating and saving from throughput calculation.
        pipelining_fwd_bwd (`bool`, *optional*, defaults to `False`):
            Whether to add an additional `mark_step` between forward and backward for pipelining
            host backward building and HPU forward computing.
        non_blocking_data_copy (`bool`, *optional*, defaults to `False`):
            Whether to enable async data copy when preparing inputs.
        profiling_warmup_steps (`int`, *optional*, defaults to 0):
            Number of steps to ignore for profiling.
        profiling_steps (`int`, *optional*, defaults to 0):
            Number of steps to be captured when enabling profiling.
    """

    use_habana: Optional[bool] = field(
        default=False,
        metadata={"help": "Whether to use Habana's HPU for running the model."},
    )

    gaudi_config_name: Optional[str] = field(
        default=None,
        metadata={"help": "Pretrained Gaudi config name or path."},
    )

    use_lazy_mode: Optional[bool] = field(
        default=True,
        metadata={"help": "Whether to use lazy mode for running the model."},
    )

    use_hpu_graphs: Optional[bool] = field(
        default=False,
        metadata={
            "help": "Deprecated, use `use_hpu_graphs_for_inference` instead. Whether to use HPU graphs for performing inference."
        },
    )

    use_hpu_graphs_for_inference: Optional[bool] = field(
        default=False,
        metadata={
            "help": "Whether to use HPU graphs for performing inference. It will speed up latency but may not be compatible with some operations."
        },
    )

    use_hpu_graphs_for_training: Optional[bool] = field(
        default=False,
        metadata={
            "help": "Whether to use HPU graphs for performing training. It will speed up training but may not be compatible with some operations."
        },
    )

    use_compiled_autograd: Optional[bool] = field(
        default=False,
        metadata={"help": ("Whether to use compiled autograd for training. Currently only for summarization models.")},
    )

    torch_compile_dynamic: Optional[bool | None] = field(
        default=None,
        metadata={"help": ("Set value of 'dynamic' parameter for torch.compile.")},
    )

    cache_size_limit: Optional[int] = field(
        default=None,
        metadata={"help": "Set value of 'cache_size_limit' parameter for torch._dynamo.config."},
    )

    use_regional_compilation: Optional[bool] = field(
        default=False,
        metadata={"help": ("Whether to use regional compile for traing.")},
    )

    inline_inbuilt_nn_modules: Optional[bool] = field(
        default=None,
        metadata={"help": ("Set value of 'inline_inbuilt_nn_modules' parameter for torch._dynamo.config.")},
    )

    disable_tensor_cache_hpu_graphs: Optional[bool] = field(
        default=False,
        metadata={"help": "Whether to use a tensor cache for hpu graphs."},
    )

    max_hpu_graphs: Optional[int] = field(
        default=None,
        metadata={"help": "Maximum number of HPU graphs to use."},
    )

    distribution_strategy: Optional[str] = field(
        default="ddp",
        metadata={
            "help": "Determines how distributed data parallel training is achieved. "
            "Can be either `ddp` (i.e. using `DistributedDataParallel`) or "
            "`fast_ddp` (i.e. using `optimum.habana.distributed.all_reduce_gradients`).",
            "choices": ["ddp", "fast_ddp"],
        },
    )

    context_parallel_size: Optional[int] = field(
        default=1,
        metadata={"help": ("Determines how many ranks are divided into context parallel group.")},
    )

    minimize_memory: Optional[bool] = field(
        default=False,
        metadata={"help": ("Whether to enable minimze memory for fp8")},
    )

    throughput_warmup_steps: Optional[int] = field(
        default=0,
        metadata={
            "help": (
                "Number of steps to ignore for throughput calculation. For example, with `throughput_warmup_steps=N`,"
                " the first N steps will not be considered in the calculation of the throughput. This is especially"
                " useful in lazy mode where the first two or three iterations typically take longer."
            )
        },
    )

    adjust_throughput: bool = field(
        default=False,
        metadata={
            "help": "Whether to remove the time taken for logging, evaluating and saving from throughput calculation."
        },
    )

    pipelining_fwd_bwd: Optional[bool] = field(
        default=False,
        metadata={
            "help": (
                "Whether to add an additional `mark_step` between forward and backward for pipelining "
                "host backward building and HPU forward computing."
            )
        },
    )

    ignore_eos: Optional[bool] = field(
        default=True,
        metadata={"help": ("Whether to disable stopping with eos token when calling `generate`.")},
    )

    non_blocking_data_copy: Optional[bool] = field(
        default=False,
        metadata={"help": ("Whether to enable async data copy when preparing inputs.")},
    )

    profiling_warmup_steps: Optional[int] = field(
        default=0,
        metadata={"help": ("Number of steps to ignore for profiling.")},
    )

    profiling_steps: Optional[int] = field(
        default=0,
        metadata={"help": ("Number of steps to be captured when enabling profiling.")},
    )

    profiling_record_shapes: Optional[bool] = field(
        default=True,
        metadata={"help": ("Record shapes when enabling profiling.")},
    )

    profiling_with_stack: Optional[bool] = field(
        default=False,
        metadata={"help": ("record source information (file and line number) for the ops when enabling profiling.")},
    )
    # Overriding the default value of optim because 'adamw_hf' is deprecated
    optim: Optional[Union[OptimizerNames, str]] = field(
        default="adamw_torch",
        metadata={"help": "The optimizer to use."},
    )

    # Overriding the default value of epsilon to be consistent with Habana FusedAdamW
    adam_epsilon: Optional[float] = field(
        default=1e-6,
        metadata={"help": "Epsilon for AdamW optimizer."},
    )

    # Overriding logging_nan_inf_filter to make False the default value
    logging_nan_inf_filter: Optional[bool] = field(
        default=False,
        metadata={"help": "Filter nan and inf losses for logging."},
    )

    # Overriding ddp_bucket_cap_mb to make 230 the default value
    ddp_bucket_cap_mb: Optional[int] = field(
        default=230,
        metadata={
            "help": (
                "When using distributed training, the value of the flag `bucket_cap_mb` passed to "
                "`DistributedDataParallel`."
            )
        },
    )

    # Overriding ddp_find_unused_parameters to make False the default value
    ddp_find_unused_parameters: Optional[bool] = field(
        default=False,
        metadata={
            "help": (
                "When using distributed training, the value of the flag `find_unused_parameters` passed to "
                "`DistributedDataParallel`."
            )
        },
    )

    # Overriding half_precision_backend to allow only CPU and HPU as possible mixed-precision backends for Torch Autocast.
    half_precision_backend: str = field(
        default="hpu_amp",
        metadata={
            "help": "The backend to be used for half precision.",
            "choices": ["cpu_amp", "hpu_amp"],
        },
    )

    # Overriding ddp_backend to replace all possible backends by hccl
    ddp_backend: Optional[str] = field(
        default="hccl",
        metadata={
            "help": "The backend to be used for distributed training.",
            "choices": ["hccl"],
        },
    )

    # Use this to override default attn_implementation in transformers
    attn_implementation: Optional[str] = field(
        default="eager",
        metadata={
            "help": "choose whether to use scale dot product attention (SDPA) or not.",
            "choices": ["eager", "sdpa"],
        },
    )

    sdp_on_bf16: bool = field(
        default=False,
        metadata={"help": "Allow pyTorch to use reduced precision in the SDPA math backend"},
    )

    fp8: Optional[bool] = field(
        default=False,
        metadata={"help": "Whether to use fp8 for training."},
    )

    def __post_init__(self):
        use_hpu_graphs = self.use_hpu_graphs_for_inference or self.use_hpu_graphs_for_training

        if (use_hpu_graphs or self.use_lazy_mode or self.gaudi_config_name) and not self.use_habana:
            raise ValueError(
                "`--use_lazy_mode`, `--use_hpu_graphs_for_inference`, `--use_hpu_graphs_for_training` and `--gaudi_config_name` cannot be used without `--use_habana`."
            )
        if use_hpu_graphs and not (self.use_lazy_mode or self.torch_compile_backend):
            raise ValueError(
                "`--use_hpu_graphs_for_inference` and `--use_hpu_graphs_for_training` cannot be used in eager mode. Please set `--use_lazy_mode` to True."
            )
        if self.distribution_strategy not in SUPPORTED_DISTRIBUTION_STRATEGIES:
            raise ValueError(
                f"`--distribution_strategy` is {self.distribution_strategy} which is an invalid or unsupported value. Possible choices are: {', '.join(SUPPORTED_DISTRIBUTION_STRATEGIES)}."
            )
        if self.max_hpu_graphs is not None and not use_hpu_graphs:
            raise ValueError("must be using hpu graphs (for training or inference) to set max_hpu_graphs.")
        if self.disable_tensor_cache_hpu_graphs and not use_hpu_graphs:
            raise ValueError("must be using hpu graphs (for training or inference) to disable tensor cache.")

        if self.throughput_warmup_steps < 0:
<<<<<<< HEAD
            raise ValueError("--throughput_warmup_steps must be positive for correct throughput calculation.")
=======
            raise ValueError("--throughput_warmup_steps must be positive.")

        # Set default output_dir if not provided
        if self.output_dir is None:
            self.output_dir = "trainer_output"
            logger.info(
                "No output directory specified, defaulting to 'trainer_output'. "
                "To change this behavior, specify --output_dir when creating TrainingArguments."
            )

        # Parse in args that could be `dict` sent in from the CLI as a string
        for field in _VALID_DICT_FIELDS:
            passed_value = getattr(self, field)
            # We only want to do this if the str starts with a bracket to indiciate a `dict`
            # else its likely a filename if supported
            if isinstance(passed_value, str) and passed_value.startswith("{"):
                loaded_dict = json.loads(passed_value)
                # Convert str values to types if applicable
                loaded_dict = _convert_str_dict(loaded_dict)
                setattr(self, field, loaded_dict)

        # expand paths, if not os.makedirs("~/bar") will make directory
        # in the current directory instead of the actual home
        # see https://github.com/huggingface/transformers/issues/10628
        if self.output_dir is not None:
            self.output_dir = os.path.expanduser(self.output_dir)
        if self.logging_dir is None and self.output_dir is not None:
            self.logging_dir = os.path.join(self.output_dir, default_logdir())
        if self.logging_dir is not None:
            self.logging_dir = os.path.expanduser(self.logging_dir)

        if self.disable_tqdm is None:
            self.disable_tqdm = logger.getEffectiveLevel() > logging.WARN

        if self.evaluation_strategy is not None:
            warnings.warn(
                "`evaluation_strategy` is deprecated and will be removed in version 4.46 of 🤗 Transformers. Use `eval_strategy` instead",
                FutureWarning,
            )
            self.eval_strategy = self.evaluation_strategy

        if isinstance(self.eval_strategy, EvaluationStrategy):
            warnings.warn(
                "using `EvaluationStrategy` for `eval_strategy` is deprecated and will be removed in version 5"
                " of 🤗 Transformers. Use `IntervalStrategy` instead",
                FutureWarning,
            )
            # Go back to the underlying string or we won't be able to instantiate `IntervalStrategy` on it.
            self.eval_strategy = self.eval_strategy.value

        self.eval_strategy = IntervalStrategy(self.eval_strategy)
        self.logging_strategy = IntervalStrategy(self.logging_strategy)
        self.save_strategy = SaveStrategy(self.save_strategy)
        self.hub_strategy = HubStrategy(self.hub_strategy)

        self.lr_scheduler_type = SchedulerType(self.lr_scheduler_type)
        if self.do_eval is False and self.eval_strategy != IntervalStrategy.NO:
            self.do_eval = True

        if self.torch_empty_cache_steps is not None:
            if not (isinstance(self.torch_empty_cache_steps, int) or self.torch_empty_cache_steps > 0):
                raise ValueError(
                    f"`torch_empty_cache_steps` must be an integer bigger than 0, got {self.torch_empty_cache_steps}."
                )

        # eval_steps has to be defined and non-zero, fallbacks to logging_steps if the latter is non-zero
        if self.eval_strategy == IntervalStrategy.STEPS and (self.eval_steps is None or self.eval_steps == 0):
            if self.logging_steps > 0:
                logger.info(f"using `logging_steps` to initialize `eval_steps` to {self.logging_steps}")
                self.eval_steps = self.logging_steps
            else:
                raise ValueError(
                    f"evaluation strategy {self.eval_strategy} requires either non-zero --eval_steps or"
                    " --logging_steps"
                )

        # logging_steps must be non-zero for logging_strategy that is other than 'no'
        if self.logging_strategy == IntervalStrategy.STEPS and self.logging_steps == 0:
            raise ValueError(f"logging strategy {self.logging_strategy} requires non-zero --logging_steps")

        if self.logging_strategy == IntervalStrategy.STEPS and self.logging_steps > 1:
            if self.logging_steps != int(self.logging_steps):
                raise ValueError(f"--logging_steps must be an integer if bigger than 1: {self.logging_steps}")
            self.logging_steps = int(self.logging_steps)
        if self.eval_strategy == IntervalStrategy.STEPS and self.eval_steps > 1:
            if self.eval_steps != int(self.eval_steps):
                raise ValueError(f"--eval_steps must be an integer if bigger than 1: {self.eval_steps}")
            self.eval_steps = int(self.eval_steps)
        if self.save_strategy == SaveStrategy.STEPS and self.save_steps > 1:
            if self.save_steps != int(self.save_steps):
                raise ValueError(f"--save_steps must be an integer if bigger than 1: {self.save_steps}")
            self.save_steps = int(self.save_steps)

        # Sanity checks for load_best_model_at_end: we require save and eval strategies to be compatible.
        if self.load_best_model_at_end and self.save_strategy != SaveStrategy.BEST:
            if self.eval_strategy != self.save_strategy:
                raise ValueError(
                    "--load_best_model_at_end requires the save and eval strategy to match, but found\n- Evaluation "
                    f"strategy: {self.eval_strategy}\n- Save strategy: {self.save_strategy}"
                )
            if self.eval_strategy == IntervalStrategy.STEPS and self.save_steps % self.eval_steps != 0:
                if self.eval_steps < 1 or self.save_steps < 1:
                    if not (self.eval_steps < 1 and self.save_steps < 1):
                        raise ValueError(
                            "--load_best_model_at_end requires the saving steps to be a multiple of the evaluation "
                            "steps, which cannot get guaranteed when mixing ratio and absolute steps for save_steps "
                            f"{self.save_steps} and eval_steps {self.eval_steps}."
                        )
                    # Work around floating point precision issues
                    LARGE_MULTIPLIER = 1_000_000
                    if (self.save_steps * LARGE_MULTIPLIER) % (self.eval_steps * LARGE_MULTIPLIER) != 0:
                        raise ValueError(
                            "--load_best_model_at_end requires the saving steps to be a multiple of the evaluation "
                            f"steps, but found {self.save_steps}, which is not a multiple of {self.eval_steps}."
                        )
                raise ValueError(
                    "--load_best_model_at_end requires the saving steps to be a round multiple of the evaluation "
                    f"steps, but found {self.save_steps}, which is not a round multiple of {self.eval_steps}."
                )

        safetensors_available = is_safetensors_available()
        if self.save_safetensors and not safetensors_available:
            raise ValueError(f"--save_safetensors={self.save_safetensors} requires safetensors to be installed!")
        if not self.save_safetensors and safetensors_available:
            logger.info(
                f"Found safetensors installation, but --save_safetensors={self.save_safetensors}. "
                f"Safetensors should be a preferred weights saving format due to security and performance reasons. "
                f"If your model cannot be saved by safetensors please feel free to open an issue at "
                f"https://github.com/huggingface/safetensors!"
            )

        if (
            self.load_best_model_at_end or self.lr_scheduler_type == SchedulerType.REDUCE_ON_PLATEAU
        ) and self.metric_for_best_model is None:
            self.metric_for_best_model = "loss"
        if self.greater_is_better is None and self.metric_for_best_model is not None:
            self.greater_is_better = not (self.metric_for_best_model.endswith("loss"))
        if self.run_name is None:
            self.run_name = self.output_dir

        if self.lr_scheduler_type == SchedulerType.REDUCE_ON_PLATEAU:
            if self.eval_strategy == IntervalStrategy.NO:
                raise ValueError("lr_scheduler_type reduce_lr_on_plateau requires an eval strategy")
            if not is_torch_available():
                raise ValueError("lr_scheduler_type reduce_lr_on_plateau requires torch>=0.2.0")

        self.optim = OptimizerNames(self.optim)
        if self.adafactor:
            warnings.warn(
                (
                    "`--adafactor` is deprecated and will be removed in version 5 of 🤗 Transformers. Use `--optim"
                    " adafactor` instead"
                ),
                FutureWarning,
            )
            self.optim = OptimizerNames.ADAFACTOR
        if self.optim == OptimizerNames.ADAMW_TORCH_FUSED and is_torch_available():
            if version.parse(version.parse(torch.__version__).base_version) < version.parse("2.0.0"):
                raise ValueError("--optim adamw_torch_fused requires PyTorch 2.0 or higher")

        # We need to setup the accelerator config here *before* the first call to `self.device`
        if is_accelerate_available():
            if not isinstance(self.accelerator_config, (AcceleratorConfig)):
                if self.accelerator_config is None:
                    self.accelerator_config = AcceleratorConfig()
                elif isinstance(self.accelerator_config, dict):
                    self.accelerator_config = AcceleratorConfig(**self.accelerator_config)
                # Check that a user didn't pass in the class instantiator
                # such as `accelerator_config = AcceleratorConfig`
                elif isinstance(self.accelerator_config, type):
                    raise NotImplementedError(
                        "Tried passing in a callable to `accelerator_config`, but this is not supported. "
                        "Please pass in a fully constructed `AcceleratorConfig` object instead."
                    )
                else:
                    self.accelerator_config = AcceleratorConfig.from_json_file(self.accelerator_config)

            if self.dispatch_batches is not None:
                warnings.warn(
                    "Using `--dispatch_batches` is deprecated and will be removed in version 4.41 of 🤗 Transformers. Use"
                    " `--accelerator_config {'dispatch_batches':VALUE} instead",
                    FutureWarning,
                )
                self.accelerator_config.dispatch_batches = self.dispatch_batches

            if self.split_batches is not None:
                warnings.warn(
                    "Using `--split_batches` is deprecated and will be removed in version 4.41 of 🤗 Transformers. Use"
                    " `--accelerator_config {'split_batches':VALUE} instead",
                    FutureWarning,
                )
                self.accelerator_config.split_batches = self.split_batches

            if self.dataloader_drop_last:
                self.accelerator_config.even_batches = False
>>>>>>> 01191bbb

        # Disable average tokens when using single device
        if self.average_tokens_across_devices:
            try:
                if self.world_size == 1:
                    logger.warning(
                        "average_tokens_across_devices is set to True but it is invalid when world size is"
                        "1. Turn it to False automatically."
                    )
                    self.average_tokens_across_devices = False
            except ImportError as e:
                logger.warning(f"Can not specify world size due to {e}. Turn average_tokens_across_devices to False.")
                self.average_tokens_across_devices = False

        if (self.torch_compile_mode is not None or self.torch_compile_backend is not None) and not self.torch_compile:
            assert get_habana_frameworks_version().minor > 12, "Torch compile is not available"
            self.torch_compile = True
            assert not os.getenv("PT_HPU_LAZY_MODE", "1") != "0", "Dynamo and lazy are mutually exclusive."
            # Note: PT_HPU_LAZY_MODE=0 needs to be set before library is loaded, setting it here would be too late - hence assertion.

        mixed_precision_dtype = os.environ.get("ACCELERATE_MIXED_PRECISION", "no")
        if self.fp8:
            mixed_precision_dtype = "fp8"
        elif self.bf16:
            mixed_precision_dtype = "bf16"
        os.environ["ACCELERATE_MIXED_PRECISION"] = mixed_precision_dtype

        for arg in UNSUPPORTED_ARGUMENTS:
            if getattr(self, arg):
                raise ValueError(f"`--{arg}` is not supported by optimum-habana.")

<<<<<<< HEAD
        super().__post_init__()
=======
        self.fsdp_config["min_num_params"] = max(self.fsdp_config.get("min_num_params", 0), self.fsdp_min_num_params)

        # if fsdp_config["transformer_layer_cls_to_wrap"] is specified as a string, convert it to a list with a single object
        if isinstance(self.fsdp_config.get("transformer_layer_cls_to_wrap", None), str):
            self.fsdp_config["transformer_layer_cls_to_wrap"] = [self.fsdp_config["transformer_layer_cls_to_wrap"]]

        if self.fsdp_transformer_layer_cls_to_wrap is not None:
            warnings.warn(
                "using `--fsdp_transformer_layer_cls_to_wrap` is deprecated. Use fsdp_config instead ", FutureWarning
            )
            self.fsdp_config["transformer_layer_cls_to_wrap"] = self.fsdp_config.get(
                "transformer_layer_cls_to_wrap", []
            ) + [self.fsdp_transformer_layer_cls_to_wrap]

        if len(self.fsdp) == 0 and self.fsdp_config["min_num_params"] > 0:
            warnings.warn("`min_num_params` is useful only when `--fsdp` is specified.")

        if len(self.fsdp) == 0 and self.fsdp_config.get("transformer_layer_cls_to_wrap", None) is not None:
            warnings.warn("`transformer_layer_cls_to_wrap` is useful only when `--fsdp` is specified.")

        if (
            len(self.fsdp) > 0
            and self.fsdp_config["min_num_params"] > 0
            and self.fsdp_config.get("transformer_layer_cls_to_wrap", None) is not None
        ):
            raise ValueError("`min_num_params` and `transformer_layer_cls_to_wrap` are mutually exclusive.")
        self.fsdp_config["xla"] = self.fsdp_config.get("xla", False)
        self.fsdp_config["xla_fsdp_v2"] = self.fsdp_config.get("xla_fsdp_v2", False)
        self.fsdp_config["xla_fsdp_grad_ckpt"] = self.fsdp_config.get("xla_fsdp_grad_ckpt", False)

        # accelerate integration for FSDP
        if len(self.fsdp) > 0 and not self.fsdp_config["xla"]:
            os.environ["ACCELERATE_USE_FSDP"] = "true"
            from accelerate.utils.constants import (
                FSDP_AUTO_WRAP_POLICY,
                FSDP_SHARDING_STRATEGY,
            )

            prefix = "FSDP_"
            for fsdp_option in self.fsdp:
                if fsdp_option.upper() in FSDP_SHARDING_STRATEGY:
                    # set environment variable for FSDP sharding strategy
                    os.environ[f"{prefix}SHARDING_STRATEGY"] = str(
                        FSDP_SHARDING_STRATEGY.index(fsdp_option.upper()) + 1
                    )
                elif fsdp_option == FSDPOption.OFFLOAD:
                    os.environ[f"{prefix}OFFLOAD_PARAMS"] = "true"
                elif fsdp_option == FSDPOption.AUTO_WRAP:
                    os.environ[f"{prefix}AUTO_WRAP_POLICY"] = FSDP_AUTO_WRAP_POLICY[0]
                    if self.fsdp_config["min_num_params"] > 0:
                        os.environ[f"{prefix}MIN_NUM_PARAMS"] = str(self.fsdp_config["min_num_params"])
                        os.environ[f"{prefix}AUTO_WRAP_POLICY"] = FSDP_AUTO_WRAP_POLICY[1]
                    elif self.fsdp_config.get("transformer_layer_cls_to_wrap", None) is not None:
                        os.environ[f"{prefix}TRANSFORMER_CLS_TO_WRAP"] = ",".join(
                            self.fsdp_config["transformer_layer_cls_to_wrap"]
                        )
            prefetch_policy = self.fsdp_config.get("backward_prefetch", "NO_PREFETCH")
            os.environ[f"{prefix}BACKWARD_PREFETCH"] = prefetch_policy.upper()
            os.environ[f"{prefix}FORWARD_PREFETCH"] = str(self.fsdp_config.get("forward_prefetch", "false")).lower()

            sync_module_states = str(self.fsdp_config.get("sync_module_states", "true")).lower()
            cpu_ram_efficient_loading = str(self.fsdp_config.get("cpu_ram_efficient_loading", "false")).lower()

            if sync_module_states == "false" and cpu_ram_efficient_loading == "true":
                # In this case, all the processes except the main process would have random weights leading
                # to unexpected behaviour during training, thus throwing error here to prevent it.
                raise ValueError('`sync_module_states` must be `"True"` if `cpu_ram_efficient_loading` is `"True"`')

            os.environ[f"{prefix}SYNC_MODULE_STATES"] = sync_module_states
            os.environ[f"{prefix}CPU_RAM_EFFICIENT_LOADING"] = cpu_ram_efficient_loading

            os.environ[f"{prefix}USE_ORIG_PARAMS"] = str(self.fsdp_config.get("use_orig_params", "true")).lower()

            os.environ[f"{prefix}ACTIVATION_CHECKPOINTING"] = str(
                self.fsdp_config.get("activation_checkpointing", "false")
            )

        if isinstance(self.debug, str):
            self.debug = [DebugOption(s) for s in self.debug.split()]
        elif self.debug is None:
            self.debug = []

        # This call to self.device is necessary to call _setup_devices so that
        # torch.distributed is initialized
        device_is_hpu = self.device.type == "hpu"
        self.deepspeed_plugin = None
        if self.deepspeed:
            if not device_is_hpu:
                raise ValueError("This version of DeepSpeed must be run on HPUs.")

            # - must be run very last in arg parsing, since it will use a lot of these settings.
            # - must be run before the model is created.
            if not is_accelerate_available():
                raise ValueError("--deepspeed requires Accelerate to be installed: `pip install accelerate`.")
            from .integrations.deepspeed import GaudiTrainerDeepSpeedConfig

            # will be used later by the Trainer
            # note: leave self.deepspeed unmodified in case a user relies on it not to be modified)
            self.hf_deepspeed_config = GaudiTrainerDeepSpeedConfig(self.deepspeed)
            self.hf_deepspeed_config.trainer_config_process(self)

            # Accelerate DeepSpeed Plugin
            from accelerate.utils import DeepSpeedPlugin

            os.environ["ACCELERATE_USE_DEEPSPEED"] = "true"
            self.deepspeed_plugin = DeepSpeedPlugin(hf_ds_config=self.hf_deepspeed_config)
        elif strtobool(os.environ.get("ACCELERATE_USE_DEEPSPEED", "false")):
            # Accelerate DeepSpeed Plugin
            from accelerate.utils import DeepSpeedPlugin

            self.deepspeed_plugin = DeepSpeedPlugin()
            mixed_precision = os.environ.get("ACCELERATE_MIXED_PRECISION", "no")
            self.deepspeed_plugin.set_mixed_precision(mixed_precision)
            self.deepspeed_plugin.set_deepspeed_weakref()

        if self.use_cpu:
            self.dataloader_pin_memory = False

        if self.dataloader_num_workers == 0 and self.dataloader_prefetch_factor is not None:
            raise ValueError(
                "--dataloader_prefetch_factor can only be set when data is loaded in a different process, i.e."
                " when --dataloader_num_workers > 1."
            )

        if self.push_to_hub_token is not None:
            warnings.warn(
                (
                    "`--push_to_hub_token` is deprecated and will be removed in version 5 of 🤗 Transformers. Use "
                    "`--hub_token` instead."
                ),
                FutureWarning,
            )
            self.hub_token = self.push_to_hub_token

        if self.push_to_hub_model_id is not None:
            self.hub_model_id = get_full_repo_name(
                self.push_to_hub_model_id, organization=self.push_to_hub_organization, token=self.hub_token
            )
            if self.push_to_hub_organization is not None:
                warnings.warn(
                    (
                        "`--push_to_hub_model_id` and `--push_to_hub_organization` are deprecated and will be removed"
                        " in version 5 of 🤗 Transformers. Use `--hub_model_id` instead and pass the full repo name to"
                        f" this argument (in this case {self.hub_model_id})."
                    ),
                    FutureWarning,
                )
            else:
                warnings.warn(
                    (
                        "`--push_to_hub_model_id` is deprecated and will be removed in version 5 of 🤗 Transformers."
                        " Use `--hub_model_id` instead and pass the full repo name to this argument (in this case"
                        f" {self.hub_model_id})."
                    ),
                    FutureWarning,
                )
        elif self.push_to_hub_organization is not None:
            self.hub_model_id = f"{self.push_to_hub_organization}/{Path(self.output_dir).name}"
            warnings.warn(
                (
                    "`--push_to_hub_organization` is deprecated and will be removed in version 5 of 🤗 Transformers."
                    " Use `--hub_model_id` instead and pass the full repo name to this argument (in this case"
                    f" {self.hub_model_id})."
                ),
                FutureWarning,
            )

        if self.eval_use_gather_object and not is_accelerate_available("0.30.0"):
            raise ValueError(
                "--eval_use_gather_object requires Accelerate to be version of `accelerate` > 0.30.0."
                "This is not supported and we recommend you to update your version."
            )
>>>>>>> 01191bbb

        if self.data_seed is not None:
            if not is_accelerate_available("1.1.0"):
                raise NotImplementedError(
                    "data_seed requires Accelerate version `accelerate` >= 1.1.0. "
                    "This is not supported and we recommend you to update your version."
                )

        if self.include_inputs_for_metrics:
            logger.warning(
                "Using `include_inputs_for_metrics` is deprecated and will be removed in version 5 of 🤗 Transformers. Please use `include_for_metrics` list argument instead."
            )
            self.include_for_metrics.append("inputs")

    def __str__(self):
        self_as_dict = asdict(self)

        # Remove deprecated arguments. That code should be removed once
        # those deprecated arguments are removed from TrainingArguments. (TODO: v5)
        del self_as_dict["per_gpu_train_batch_size"]
        del self_as_dict["per_gpu_eval_batch_size"]
        # + Remove arguments that are unsupported by optimum-habana
        for key in UNSUPPORTED_ARGUMENTS:
            del self_as_dict[key]
        ###########################################################

        self_as_dict = {k: f"<{k.upper()}>" if k.endswith("_token") else v for k, v in self_as_dict.items()}

        attrs_as_str = [f"{k}={v},\n" for k, v in sorted(self_as_dict.items())]
        return f"{self.__class__.__name__}(\n{''.join(attrs_as_str)})"

    @cached_property
    def _setup_devices(self) -> "torch.device":
        # + Hack to make sure bf16/fp32 ops are specified before calling habana_frameworks.torch.core
        if self.gaudi_config_name is not None:
            gaudi_config = GaudiConfig.from_pretrained(self.gaudi_config_name)
            if (
                (self.bf16 or gaudi_config.use_torch_autocast)
                and not self.deepspeed
                and self.half_precision_backend == "hpu_amp"
            ):
                gaudi_config.declare_autocast_bf16_fp32_ops()

        if self.sdp_on_bf16:
            torch._C._set_math_sdp_allow_fp16_bf16_reduction(True)

        if self.inline_inbuilt_nn_modules is not None:
            torch._dynamo.config.inline_inbuilt_nn_modules = self.inline_inbuilt_nn_modules

        if self.torch_compile and self.cache_size_limit is not None:
            torch._dynamo.config.cache_size_limit = self.cache_size_limit
        ###########################################################

<<<<<<< HEAD
        return super()._setup_devices
=======
        logger.info("PyTorch: setting up devices")
        if not is_accelerate_available():
            raise ImportError(
                f"Using the `Trainer` with `PyTorch` requires `accelerate>={ACCELERATE_MIN_VERSION}`: "
                f"Please run `pip install transformers[torch]` or `pip install accelerate -U`"
            )
        # We delay the init of `PartialState` to the end for clarity
        accelerator_state_kwargs = {"enabled": True, "use_configured_state": False}
        if isinstance(self.accelerator_config, AcceleratorConfig):
            accelerator_state_kwargs["use_configured_state"] = self.accelerator_config.pop(
                "use_configured_state", False
            )
        if accelerator_state_kwargs["use_configured_state"]:
            if GaudiPartialState._shared_state == {}:
                raise ValueError(
                    "Passing `'use_configured_state':True` to the AcceleratorConfig requires a pre-configured "
                    "`AcceleratorState` or `PartialState` to be defined before calling `TrainingArguments`. "
                )
            # We rely on `PartialState` to yell if there's issues here (which it will)
            self.distributed_state = GaudiPartialState(cpu=self.use_cpu)
            if self.deepspeed and self.distributed_state.distributed_type != GaudiDistributedType.DEEPSPEED:
                raise RuntimeError(
                    "Tried to use an already configured `Accelerator` or `PartialState` that was not initialized for DeepSpeed, "
                    "but also passed in a `deepspeed` configuration to the `TrainingArguments`. Please set "
                    "`use_configured_state:False` instead or setup your `Accelerator` or `PartialState` properly."
                )
        else:
            GaudiAcceleratorState._reset_state()
            GaudiPartialState._reset_state()
            self.distributed_state = None

        # Set the log level here for optimum.utils.logging
        # otherwise logs are not sent in this method.
        log_level = self.get_process_log_level()
        logging.set_verbosity(log_level)

        if not self.use_ipex and "ACCELERATE_USE_IPEX" not in os.environ:
            os.environ["ACCELERATE_USE_IPEX"] = "false"

        self._n_gpu = 1
        if self.use_cpu or strtobool(os.environ.get("ACCELERATE_USE_CPU", "False")):
            accelerator_state_kwargs["cpu"] = True
            accelerator_state_kwargs["backend"] = self.ddp_backend
            self._n_gpu = 0
        elif self.use_habana:
            # Some methods needs to be tweaked to optimally run on Gaudi
            # Calling this method here to be sure it is done before model instantiation
            # Otherwise this will fail when some __init__ methods are overridden (cf. GPT2Attention)
            from .modeling_utils import adapt_transformers_to_gaudi

            adapt_transformers_to_gaudi()

            if self.use_lazy_mode:
                logger.info("Enabled lazy mode.")
            elif not self.torch_compile:
                if os.getenv("PT_HPU_LAZY_MODE", "1") != "0":
                    raise ValueError(
                        "Lazy mode or compile mode not enabled => eager mode should be enabled using PT_HPU_LAZY_MODE=0"
                    )

            if self.deepspeed:
                accelerator_state_kwargs["use_deepspeed"] = True
                accelerator_state_kwargs["timeout"] = timedelta(seconds=self.ddp_timeout)
            else:
                accelerator_state_kwargs["backend"] = self.ddp_backend
                accelerator_state_kwargs["timeout"] = timedelta(seconds=self.ddp_timeout)
            accelerator_state_kwargs["context_parallel_size"] = self.context_parallel_size
            accelerator_state_kwargs["minimize_memory"] = self.minimize_memory
        else:
            raise ValueError(
                "No device has been set. Use either --use_habana to run on HPU or --no_cuda to run on CPU."
            )

        # Now we pop everything
        if accelerator_state_kwargs.pop("enabled", False) and not accelerator_state_kwargs.pop(
            "use_configured_state", False
        ):
            # We need to patch this env var when enabling to detect deepspeed
            use_deepspeed = accelerator_state_kwargs.pop("use_deepspeed", False)
            if use_deepspeed:
                os.environ["ACCELERATE_USE_DEEPSPEED"] = "true"
            self.distributed_state = GaudiPartialState(**accelerator_state_kwargs)
            if use_deepspeed:
                del os.environ["ACCELERATE_USE_DEEPSPEED"]

        device = self.distributed_state.device
        self.local_rank = self.distributed_state.local_process_index
        if (
            torch.distributed.is_available()
            and torch.distributed.is_initialized()
            and self.parallel_mode != ParallelMode.DISTRIBUTED
        ):
            logger.warning(
                "torch.distributed process group is initialized, but parallel_mode != ParallelMode.DISTRIBUTED. "
                "In order to use Torch DDP, launch your script with `python -m torch.distributed.launch"
            )

        if self.distributed_state.distributed_type == GaudiDistributedType.NO:
            self._n_gpu = 0

        return device
>>>>>>> 01191bbb
<|MERGE_RESOLUTION|>--- conflicted
+++ resolved
@@ -17,40 +17,10 @@
 from dataclasses import asdict, dataclass, field
 from typing import Optional, Union
 
-<<<<<<< HEAD
 from transformers.file_utils import cached_property, is_torch_available
 from transformers.training_args import OptimizerNames, TrainingArguments
-=======
-from packaging import version
-from transformers.debug_utils import DebugOption
-from transformers.file_utils import cached_property, is_torch_available, requires_backends
-from transformers.trainer_pt_utils import AcceleratorConfig
-from transformers.trainer_utils import (
-    EvaluationStrategy,
-    FSDPOption,
-    HubStrategy,
-    IntervalStrategy,
-    SaveStrategy,
-    SchedulerType,
-)
-from transformers.training_args import (
-    _VALID_DICT_FIELDS,
-    OptimizerNames,
-    ParallelMode,
-    TrainingArguments,
-    _convert_str_dict,
-    default_logdir,
-)
-from transformers.utils import (
-    ACCELERATE_MIN_VERSION,
-    get_full_repo_name,
-    is_accelerate_available,
-    is_safetensors_available,
-    strtobool,
-)
->>>>>>> 01191bbb
-
-from optimum.utils import logging
+
+from optimum.utils import is_accelerate_available, logging
 
 from ..utils import get_habana_frameworks_version
 from .gaudi_configuration import GaudiConfig
@@ -381,205 +351,7 @@
             raise ValueError("must be using hpu graphs (for training or inference) to disable tensor cache.")
 
         if self.throughput_warmup_steps < 0:
-<<<<<<< HEAD
             raise ValueError("--throughput_warmup_steps must be positive for correct throughput calculation.")
-=======
-            raise ValueError("--throughput_warmup_steps must be positive.")
-
-        # Set default output_dir if not provided
-        if self.output_dir is None:
-            self.output_dir = "trainer_output"
-            logger.info(
-                "No output directory specified, defaulting to 'trainer_output'. "
-                "To change this behavior, specify --output_dir when creating TrainingArguments."
-            )
-
-        # Parse in args that could be `dict` sent in from the CLI as a string
-        for field in _VALID_DICT_FIELDS:
-            passed_value = getattr(self, field)
-            # We only want to do this if the str starts with a bracket to indiciate a `dict`
-            # else its likely a filename if supported
-            if isinstance(passed_value, str) and passed_value.startswith("{"):
-                loaded_dict = json.loads(passed_value)
-                # Convert str values to types if applicable
-                loaded_dict = _convert_str_dict(loaded_dict)
-                setattr(self, field, loaded_dict)
-
-        # expand paths, if not os.makedirs("~/bar") will make directory
-        # in the current directory instead of the actual home
-        # see https://github.com/huggingface/transformers/issues/10628
-        if self.output_dir is not None:
-            self.output_dir = os.path.expanduser(self.output_dir)
-        if self.logging_dir is None and self.output_dir is not None:
-            self.logging_dir = os.path.join(self.output_dir, default_logdir())
-        if self.logging_dir is not None:
-            self.logging_dir = os.path.expanduser(self.logging_dir)
-
-        if self.disable_tqdm is None:
-            self.disable_tqdm = logger.getEffectiveLevel() > logging.WARN
-
-        if self.evaluation_strategy is not None:
-            warnings.warn(
-                "`evaluation_strategy` is deprecated and will be removed in version 4.46 of 🤗 Transformers. Use `eval_strategy` instead",
-                FutureWarning,
-            )
-            self.eval_strategy = self.evaluation_strategy
-
-        if isinstance(self.eval_strategy, EvaluationStrategy):
-            warnings.warn(
-                "using `EvaluationStrategy` for `eval_strategy` is deprecated and will be removed in version 5"
-                " of 🤗 Transformers. Use `IntervalStrategy` instead",
-                FutureWarning,
-            )
-            # Go back to the underlying string or we won't be able to instantiate `IntervalStrategy` on it.
-            self.eval_strategy = self.eval_strategy.value
-
-        self.eval_strategy = IntervalStrategy(self.eval_strategy)
-        self.logging_strategy = IntervalStrategy(self.logging_strategy)
-        self.save_strategy = SaveStrategy(self.save_strategy)
-        self.hub_strategy = HubStrategy(self.hub_strategy)
-
-        self.lr_scheduler_type = SchedulerType(self.lr_scheduler_type)
-        if self.do_eval is False and self.eval_strategy != IntervalStrategy.NO:
-            self.do_eval = True
-
-        if self.torch_empty_cache_steps is not None:
-            if not (isinstance(self.torch_empty_cache_steps, int) or self.torch_empty_cache_steps > 0):
-                raise ValueError(
-                    f"`torch_empty_cache_steps` must be an integer bigger than 0, got {self.torch_empty_cache_steps}."
-                )
-
-        # eval_steps has to be defined and non-zero, fallbacks to logging_steps if the latter is non-zero
-        if self.eval_strategy == IntervalStrategy.STEPS and (self.eval_steps is None or self.eval_steps == 0):
-            if self.logging_steps > 0:
-                logger.info(f"using `logging_steps` to initialize `eval_steps` to {self.logging_steps}")
-                self.eval_steps = self.logging_steps
-            else:
-                raise ValueError(
-                    f"evaluation strategy {self.eval_strategy} requires either non-zero --eval_steps or"
-                    " --logging_steps"
-                )
-
-        # logging_steps must be non-zero for logging_strategy that is other than 'no'
-        if self.logging_strategy == IntervalStrategy.STEPS and self.logging_steps == 0:
-            raise ValueError(f"logging strategy {self.logging_strategy} requires non-zero --logging_steps")
-
-        if self.logging_strategy == IntervalStrategy.STEPS and self.logging_steps > 1:
-            if self.logging_steps != int(self.logging_steps):
-                raise ValueError(f"--logging_steps must be an integer if bigger than 1: {self.logging_steps}")
-            self.logging_steps = int(self.logging_steps)
-        if self.eval_strategy == IntervalStrategy.STEPS and self.eval_steps > 1:
-            if self.eval_steps != int(self.eval_steps):
-                raise ValueError(f"--eval_steps must be an integer if bigger than 1: {self.eval_steps}")
-            self.eval_steps = int(self.eval_steps)
-        if self.save_strategy == SaveStrategy.STEPS and self.save_steps > 1:
-            if self.save_steps != int(self.save_steps):
-                raise ValueError(f"--save_steps must be an integer if bigger than 1: {self.save_steps}")
-            self.save_steps = int(self.save_steps)
-
-        # Sanity checks for load_best_model_at_end: we require save and eval strategies to be compatible.
-        if self.load_best_model_at_end and self.save_strategy != SaveStrategy.BEST:
-            if self.eval_strategy != self.save_strategy:
-                raise ValueError(
-                    "--load_best_model_at_end requires the save and eval strategy to match, but found\n- Evaluation "
-                    f"strategy: {self.eval_strategy}\n- Save strategy: {self.save_strategy}"
-                )
-            if self.eval_strategy == IntervalStrategy.STEPS and self.save_steps % self.eval_steps != 0:
-                if self.eval_steps < 1 or self.save_steps < 1:
-                    if not (self.eval_steps < 1 and self.save_steps < 1):
-                        raise ValueError(
-                            "--load_best_model_at_end requires the saving steps to be a multiple of the evaluation "
-                            "steps, which cannot get guaranteed when mixing ratio and absolute steps for save_steps "
-                            f"{self.save_steps} and eval_steps {self.eval_steps}."
-                        )
-                    # Work around floating point precision issues
-                    LARGE_MULTIPLIER = 1_000_000
-                    if (self.save_steps * LARGE_MULTIPLIER) % (self.eval_steps * LARGE_MULTIPLIER) != 0:
-                        raise ValueError(
-                            "--load_best_model_at_end requires the saving steps to be a multiple of the evaluation "
-                            f"steps, but found {self.save_steps}, which is not a multiple of {self.eval_steps}."
-                        )
-                raise ValueError(
-                    "--load_best_model_at_end requires the saving steps to be a round multiple of the evaluation "
-                    f"steps, but found {self.save_steps}, which is not a round multiple of {self.eval_steps}."
-                )
-
-        safetensors_available = is_safetensors_available()
-        if self.save_safetensors and not safetensors_available:
-            raise ValueError(f"--save_safetensors={self.save_safetensors} requires safetensors to be installed!")
-        if not self.save_safetensors and safetensors_available:
-            logger.info(
-                f"Found safetensors installation, but --save_safetensors={self.save_safetensors}. "
-                f"Safetensors should be a preferred weights saving format due to security and performance reasons. "
-                f"If your model cannot be saved by safetensors please feel free to open an issue at "
-                f"https://github.com/huggingface/safetensors!"
-            )
-
-        if (
-            self.load_best_model_at_end or self.lr_scheduler_type == SchedulerType.REDUCE_ON_PLATEAU
-        ) and self.metric_for_best_model is None:
-            self.metric_for_best_model = "loss"
-        if self.greater_is_better is None and self.metric_for_best_model is not None:
-            self.greater_is_better = not (self.metric_for_best_model.endswith("loss"))
-        if self.run_name is None:
-            self.run_name = self.output_dir
-
-        if self.lr_scheduler_type == SchedulerType.REDUCE_ON_PLATEAU:
-            if self.eval_strategy == IntervalStrategy.NO:
-                raise ValueError("lr_scheduler_type reduce_lr_on_plateau requires an eval strategy")
-            if not is_torch_available():
-                raise ValueError("lr_scheduler_type reduce_lr_on_plateau requires torch>=0.2.0")
-
-        self.optim = OptimizerNames(self.optim)
-        if self.adafactor:
-            warnings.warn(
-                (
-                    "`--adafactor` is deprecated and will be removed in version 5 of 🤗 Transformers. Use `--optim"
-                    " adafactor` instead"
-                ),
-                FutureWarning,
-            )
-            self.optim = OptimizerNames.ADAFACTOR
-        if self.optim == OptimizerNames.ADAMW_TORCH_FUSED and is_torch_available():
-            if version.parse(version.parse(torch.__version__).base_version) < version.parse("2.0.0"):
-                raise ValueError("--optim adamw_torch_fused requires PyTorch 2.0 or higher")
-
-        # We need to setup the accelerator config here *before* the first call to `self.device`
-        if is_accelerate_available():
-            if not isinstance(self.accelerator_config, (AcceleratorConfig)):
-                if self.accelerator_config is None:
-                    self.accelerator_config = AcceleratorConfig()
-                elif isinstance(self.accelerator_config, dict):
-                    self.accelerator_config = AcceleratorConfig(**self.accelerator_config)
-                # Check that a user didn't pass in the class instantiator
-                # such as `accelerator_config = AcceleratorConfig`
-                elif isinstance(self.accelerator_config, type):
-                    raise NotImplementedError(
-                        "Tried passing in a callable to `accelerator_config`, but this is not supported. "
-                        "Please pass in a fully constructed `AcceleratorConfig` object instead."
-                    )
-                else:
-                    self.accelerator_config = AcceleratorConfig.from_json_file(self.accelerator_config)
-
-            if self.dispatch_batches is not None:
-                warnings.warn(
-                    "Using `--dispatch_batches` is deprecated and will be removed in version 4.41 of 🤗 Transformers. Use"
-                    " `--accelerator_config {'dispatch_batches':VALUE} instead",
-                    FutureWarning,
-                )
-                self.accelerator_config.dispatch_batches = self.dispatch_batches
-
-            if self.split_batches is not None:
-                warnings.warn(
-                    "Using `--split_batches` is deprecated and will be removed in version 4.41 of 🤗 Transformers. Use"
-                    " `--accelerator_config {'split_batches':VALUE} instead",
-                    FutureWarning,
-                )
-                self.accelerator_config.split_batches = self.split_batches
-
-            if self.dataloader_drop_last:
-                self.accelerator_config.even_batches = False
->>>>>>> 01191bbb
 
         # Disable average tokens when using single device
         if self.average_tokens_across_devices:
@@ -611,182 +383,7 @@
             if getattr(self, arg):
                 raise ValueError(f"`--{arg}` is not supported by optimum-habana.")
 
-<<<<<<< HEAD
         super().__post_init__()
-=======
-        self.fsdp_config["min_num_params"] = max(self.fsdp_config.get("min_num_params", 0), self.fsdp_min_num_params)
-
-        # if fsdp_config["transformer_layer_cls_to_wrap"] is specified as a string, convert it to a list with a single object
-        if isinstance(self.fsdp_config.get("transformer_layer_cls_to_wrap", None), str):
-            self.fsdp_config["transformer_layer_cls_to_wrap"] = [self.fsdp_config["transformer_layer_cls_to_wrap"]]
-
-        if self.fsdp_transformer_layer_cls_to_wrap is not None:
-            warnings.warn(
-                "using `--fsdp_transformer_layer_cls_to_wrap` is deprecated. Use fsdp_config instead ", FutureWarning
-            )
-            self.fsdp_config["transformer_layer_cls_to_wrap"] = self.fsdp_config.get(
-                "transformer_layer_cls_to_wrap", []
-            ) + [self.fsdp_transformer_layer_cls_to_wrap]
-
-        if len(self.fsdp) == 0 and self.fsdp_config["min_num_params"] > 0:
-            warnings.warn("`min_num_params` is useful only when `--fsdp` is specified.")
-
-        if len(self.fsdp) == 0 and self.fsdp_config.get("transformer_layer_cls_to_wrap", None) is not None:
-            warnings.warn("`transformer_layer_cls_to_wrap` is useful only when `--fsdp` is specified.")
-
-        if (
-            len(self.fsdp) > 0
-            and self.fsdp_config["min_num_params"] > 0
-            and self.fsdp_config.get("transformer_layer_cls_to_wrap", None) is not None
-        ):
-            raise ValueError("`min_num_params` and `transformer_layer_cls_to_wrap` are mutually exclusive.")
-        self.fsdp_config["xla"] = self.fsdp_config.get("xla", False)
-        self.fsdp_config["xla_fsdp_v2"] = self.fsdp_config.get("xla_fsdp_v2", False)
-        self.fsdp_config["xla_fsdp_grad_ckpt"] = self.fsdp_config.get("xla_fsdp_grad_ckpt", False)
-
-        # accelerate integration for FSDP
-        if len(self.fsdp) > 0 and not self.fsdp_config["xla"]:
-            os.environ["ACCELERATE_USE_FSDP"] = "true"
-            from accelerate.utils.constants import (
-                FSDP_AUTO_WRAP_POLICY,
-                FSDP_SHARDING_STRATEGY,
-            )
-
-            prefix = "FSDP_"
-            for fsdp_option in self.fsdp:
-                if fsdp_option.upper() in FSDP_SHARDING_STRATEGY:
-                    # set environment variable for FSDP sharding strategy
-                    os.environ[f"{prefix}SHARDING_STRATEGY"] = str(
-                        FSDP_SHARDING_STRATEGY.index(fsdp_option.upper()) + 1
-                    )
-                elif fsdp_option == FSDPOption.OFFLOAD:
-                    os.environ[f"{prefix}OFFLOAD_PARAMS"] = "true"
-                elif fsdp_option == FSDPOption.AUTO_WRAP:
-                    os.environ[f"{prefix}AUTO_WRAP_POLICY"] = FSDP_AUTO_WRAP_POLICY[0]
-                    if self.fsdp_config["min_num_params"] > 0:
-                        os.environ[f"{prefix}MIN_NUM_PARAMS"] = str(self.fsdp_config["min_num_params"])
-                        os.environ[f"{prefix}AUTO_WRAP_POLICY"] = FSDP_AUTO_WRAP_POLICY[1]
-                    elif self.fsdp_config.get("transformer_layer_cls_to_wrap", None) is not None:
-                        os.environ[f"{prefix}TRANSFORMER_CLS_TO_WRAP"] = ",".join(
-                            self.fsdp_config["transformer_layer_cls_to_wrap"]
-                        )
-            prefetch_policy = self.fsdp_config.get("backward_prefetch", "NO_PREFETCH")
-            os.environ[f"{prefix}BACKWARD_PREFETCH"] = prefetch_policy.upper()
-            os.environ[f"{prefix}FORWARD_PREFETCH"] = str(self.fsdp_config.get("forward_prefetch", "false")).lower()
-
-            sync_module_states = str(self.fsdp_config.get("sync_module_states", "true")).lower()
-            cpu_ram_efficient_loading = str(self.fsdp_config.get("cpu_ram_efficient_loading", "false")).lower()
-
-            if sync_module_states == "false" and cpu_ram_efficient_loading == "true":
-                # In this case, all the processes except the main process would have random weights leading
-                # to unexpected behaviour during training, thus throwing error here to prevent it.
-                raise ValueError('`sync_module_states` must be `"True"` if `cpu_ram_efficient_loading` is `"True"`')
-
-            os.environ[f"{prefix}SYNC_MODULE_STATES"] = sync_module_states
-            os.environ[f"{prefix}CPU_RAM_EFFICIENT_LOADING"] = cpu_ram_efficient_loading
-
-            os.environ[f"{prefix}USE_ORIG_PARAMS"] = str(self.fsdp_config.get("use_orig_params", "true")).lower()
-
-            os.environ[f"{prefix}ACTIVATION_CHECKPOINTING"] = str(
-                self.fsdp_config.get("activation_checkpointing", "false")
-            )
-
-        if isinstance(self.debug, str):
-            self.debug = [DebugOption(s) for s in self.debug.split()]
-        elif self.debug is None:
-            self.debug = []
-
-        # This call to self.device is necessary to call _setup_devices so that
-        # torch.distributed is initialized
-        device_is_hpu = self.device.type == "hpu"
-        self.deepspeed_plugin = None
-        if self.deepspeed:
-            if not device_is_hpu:
-                raise ValueError("This version of DeepSpeed must be run on HPUs.")
-
-            # - must be run very last in arg parsing, since it will use a lot of these settings.
-            # - must be run before the model is created.
-            if not is_accelerate_available():
-                raise ValueError("--deepspeed requires Accelerate to be installed: `pip install accelerate`.")
-            from .integrations.deepspeed import GaudiTrainerDeepSpeedConfig
-
-            # will be used later by the Trainer
-            # note: leave self.deepspeed unmodified in case a user relies on it not to be modified)
-            self.hf_deepspeed_config = GaudiTrainerDeepSpeedConfig(self.deepspeed)
-            self.hf_deepspeed_config.trainer_config_process(self)
-
-            # Accelerate DeepSpeed Plugin
-            from accelerate.utils import DeepSpeedPlugin
-
-            os.environ["ACCELERATE_USE_DEEPSPEED"] = "true"
-            self.deepspeed_plugin = DeepSpeedPlugin(hf_ds_config=self.hf_deepspeed_config)
-        elif strtobool(os.environ.get("ACCELERATE_USE_DEEPSPEED", "false")):
-            # Accelerate DeepSpeed Plugin
-            from accelerate.utils import DeepSpeedPlugin
-
-            self.deepspeed_plugin = DeepSpeedPlugin()
-            mixed_precision = os.environ.get("ACCELERATE_MIXED_PRECISION", "no")
-            self.deepspeed_plugin.set_mixed_precision(mixed_precision)
-            self.deepspeed_plugin.set_deepspeed_weakref()
-
-        if self.use_cpu:
-            self.dataloader_pin_memory = False
-
-        if self.dataloader_num_workers == 0 and self.dataloader_prefetch_factor is not None:
-            raise ValueError(
-                "--dataloader_prefetch_factor can only be set when data is loaded in a different process, i.e."
-                " when --dataloader_num_workers > 1."
-            )
-
-        if self.push_to_hub_token is not None:
-            warnings.warn(
-                (
-                    "`--push_to_hub_token` is deprecated and will be removed in version 5 of 🤗 Transformers. Use "
-                    "`--hub_token` instead."
-                ),
-                FutureWarning,
-            )
-            self.hub_token = self.push_to_hub_token
-
-        if self.push_to_hub_model_id is not None:
-            self.hub_model_id = get_full_repo_name(
-                self.push_to_hub_model_id, organization=self.push_to_hub_organization, token=self.hub_token
-            )
-            if self.push_to_hub_organization is not None:
-                warnings.warn(
-                    (
-                        "`--push_to_hub_model_id` and `--push_to_hub_organization` are deprecated and will be removed"
-                        " in version 5 of 🤗 Transformers. Use `--hub_model_id` instead and pass the full repo name to"
-                        f" this argument (in this case {self.hub_model_id})."
-                    ),
-                    FutureWarning,
-                )
-            else:
-                warnings.warn(
-                    (
-                        "`--push_to_hub_model_id` is deprecated and will be removed in version 5 of 🤗 Transformers."
-                        " Use `--hub_model_id` instead and pass the full repo name to this argument (in this case"
-                        f" {self.hub_model_id})."
-                    ),
-                    FutureWarning,
-                )
-        elif self.push_to_hub_organization is not None:
-            self.hub_model_id = f"{self.push_to_hub_organization}/{Path(self.output_dir).name}"
-            warnings.warn(
-                (
-                    "`--push_to_hub_organization` is deprecated and will be removed in version 5 of 🤗 Transformers."
-                    " Use `--hub_model_id` instead and pass the full repo name to this argument (in this case"
-                    f" {self.hub_model_id})."
-                ),
-                FutureWarning,
-            )
-
-        if self.eval_use_gather_object and not is_accelerate_available("0.30.0"):
-            raise ValueError(
-                "--eval_use_gather_object requires Accelerate to be version of `accelerate` > 0.30.0."
-                "This is not supported and we recommend you to update your version."
-            )
->>>>>>> 01191bbb
 
         if self.data_seed is not None:
             if not is_accelerate_available("1.1.0"):
@@ -840,108 +437,4 @@
             torch._dynamo.config.cache_size_limit = self.cache_size_limit
         ###########################################################
 
-<<<<<<< HEAD
-        return super()._setup_devices
-=======
-        logger.info("PyTorch: setting up devices")
-        if not is_accelerate_available():
-            raise ImportError(
-                f"Using the `Trainer` with `PyTorch` requires `accelerate>={ACCELERATE_MIN_VERSION}`: "
-                f"Please run `pip install transformers[torch]` or `pip install accelerate -U`"
-            )
-        # We delay the init of `PartialState` to the end for clarity
-        accelerator_state_kwargs = {"enabled": True, "use_configured_state": False}
-        if isinstance(self.accelerator_config, AcceleratorConfig):
-            accelerator_state_kwargs["use_configured_state"] = self.accelerator_config.pop(
-                "use_configured_state", False
-            )
-        if accelerator_state_kwargs["use_configured_state"]:
-            if GaudiPartialState._shared_state == {}:
-                raise ValueError(
-                    "Passing `'use_configured_state':True` to the AcceleratorConfig requires a pre-configured "
-                    "`AcceleratorState` or `PartialState` to be defined before calling `TrainingArguments`. "
-                )
-            # We rely on `PartialState` to yell if there's issues here (which it will)
-            self.distributed_state = GaudiPartialState(cpu=self.use_cpu)
-            if self.deepspeed and self.distributed_state.distributed_type != GaudiDistributedType.DEEPSPEED:
-                raise RuntimeError(
-                    "Tried to use an already configured `Accelerator` or `PartialState` that was not initialized for DeepSpeed, "
-                    "but also passed in a `deepspeed` configuration to the `TrainingArguments`. Please set "
-                    "`use_configured_state:False` instead or setup your `Accelerator` or `PartialState` properly."
-                )
-        else:
-            GaudiAcceleratorState._reset_state()
-            GaudiPartialState._reset_state()
-            self.distributed_state = None
-
-        # Set the log level here for optimum.utils.logging
-        # otherwise logs are not sent in this method.
-        log_level = self.get_process_log_level()
-        logging.set_verbosity(log_level)
-
-        if not self.use_ipex and "ACCELERATE_USE_IPEX" not in os.environ:
-            os.environ["ACCELERATE_USE_IPEX"] = "false"
-
-        self._n_gpu = 1
-        if self.use_cpu or strtobool(os.environ.get("ACCELERATE_USE_CPU", "False")):
-            accelerator_state_kwargs["cpu"] = True
-            accelerator_state_kwargs["backend"] = self.ddp_backend
-            self._n_gpu = 0
-        elif self.use_habana:
-            # Some methods needs to be tweaked to optimally run on Gaudi
-            # Calling this method here to be sure it is done before model instantiation
-            # Otherwise this will fail when some __init__ methods are overridden (cf. GPT2Attention)
-            from .modeling_utils import adapt_transformers_to_gaudi
-
-            adapt_transformers_to_gaudi()
-
-            if self.use_lazy_mode:
-                logger.info("Enabled lazy mode.")
-            elif not self.torch_compile:
-                if os.getenv("PT_HPU_LAZY_MODE", "1") != "0":
-                    raise ValueError(
-                        "Lazy mode or compile mode not enabled => eager mode should be enabled using PT_HPU_LAZY_MODE=0"
-                    )
-
-            if self.deepspeed:
-                accelerator_state_kwargs["use_deepspeed"] = True
-                accelerator_state_kwargs["timeout"] = timedelta(seconds=self.ddp_timeout)
-            else:
-                accelerator_state_kwargs["backend"] = self.ddp_backend
-                accelerator_state_kwargs["timeout"] = timedelta(seconds=self.ddp_timeout)
-            accelerator_state_kwargs["context_parallel_size"] = self.context_parallel_size
-            accelerator_state_kwargs["minimize_memory"] = self.minimize_memory
-        else:
-            raise ValueError(
-                "No device has been set. Use either --use_habana to run on HPU or --no_cuda to run on CPU."
-            )
-
-        # Now we pop everything
-        if accelerator_state_kwargs.pop("enabled", False) and not accelerator_state_kwargs.pop(
-            "use_configured_state", False
-        ):
-            # We need to patch this env var when enabling to detect deepspeed
-            use_deepspeed = accelerator_state_kwargs.pop("use_deepspeed", False)
-            if use_deepspeed:
-                os.environ["ACCELERATE_USE_DEEPSPEED"] = "true"
-            self.distributed_state = GaudiPartialState(**accelerator_state_kwargs)
-            if use_deepspeed:
-                del os.environ["ACCELERATE_USE_DEEPSPEED"]
-
-        device = self.distributed_state.device
-        self.local_rank = self.distributed_state.local_process_index
-        if (
-            torch.distributed.is_available()
-            and torch.distributed.is_initialized()
-            and self.parallel_mode != ParallelMode.DISTRIBUTED
-        ):
-            logger.warning(
-                "torch.distributed process group is initialized, but parallel_mode != ParallelMode.DISTRIBUTED. "
-                "In order to use Torch DDP, launch your script with `python -m torch.distributed.launch"
-            )
-
-        if self.distributed_state.distributed_type == GaudiDistributedType.NO:
-            self._n_gpu = 0
-
-        return device
->>>>>>> 01191bbb
+        return super()._setup_devices