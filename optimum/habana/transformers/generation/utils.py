# coding=utf-8
# Copyright 2022 The Google AI Language Team Authors, Facebook AI Research authors and The HuggingFace Inc. team.
# Copyright (c) 2020, NVIDIA CORPORATION.  All rights reserved.
#
# Licensed under the Apache License, Version 2.0 (the "License");
# you may not use this file except in compliance with the License.
# You may obtain a copy of the License at
#
#     http://www.apache.org/licenses/LICENSE-2.0
#
# Unless required by applicable law or agreed to in writing, software
# distributed under the License is distributed on an "AS IS" BASIS,
# WITHOUT WARRANTIES OR CONDITIONS OF ANY KIND, either express or implied.
# See the License for the specific language governing permissions and
# limitations under the License.

import copy
import inspect
import warnings
from typing import Any, Callable, Dict, List, Optional, Union

import torch
import torch.distributed as dist
from transformers.generation.beam_constraints import DisjunctiveConstraint, PhrasalConstraint
from transformers.generation.beam_search import BeamScorer, BeamSearchScorer, ConstrainedBeamSearchScorer
from transformers.generation.configuration_utils import GenerationConfig
from transformers.generation.logits_process import LogitsProcessorList
from transformers.generation.stopping_criteria import (
    StoppingCriteria,
    StoppingCriteriaList,
    validate_stopping_criteria,
)
from transformers.generation.utils import (
    BeamSampleOutput,
    BeamSearchDecoderOnlyOutput,
    BeamSearchEncoderDecoderOutput,
    BeamSearchOutput,
    ContrastiveSearchOutput,
    GenerateOutput,
    GenerationMixin,
    GreedySearchDecoderOnlyOutput,
    GreedySearchEncoderDecoderOutput,
    GreedySearchOutput,
    SampleDecoderOnlyOutput,
    SampleEncoderDecoderOutput,
    SampleOutput,
)
from transformers.pytorch_utils import torch_int_div
from transformers.utils import ModelOutput

from optimum.utils import logging


logger = logging.get_logger(__name__)


class StaticMaxLengthCriteria(StoppingCriteria):
    def __init__(self, max_steps: int):
        self.max_steps = max_steps
        self.cur_step = 0

    def __call__(self, input_ids: torch.LongTensor, scores: torch.FloatTensor, **kwargs) -> bool:
        self.cur_step += 1
        return self.cur_step >= self.max_steps


class GaudiGenerationMixin(GenerationMixin):
    """
    This class enables to perform fast generation in lazy mode and with HPU graphs.
    The only difference with GenerationMixin is that the various generation
    methods will generate sequences whose size is max_length. Having constant
    sizes allows to make the most of lazy mode and HPU graphs.
    """

    def _update_model_kwargs_for_generation(
        self,
        outputs: ModelOutput,
        model_kwargs: Dict[str, Any],
        is_encoder_decoder: bool = False,
        standardize_cache_format: bool = False,
    ) -> Dict[str, Any]:
        # update past_key_values
        model_kwargs["past_key_values"] = self._extract_past_from_model_output(
            outputs, standardize_cache_format=standardize_cache_format
        )

        # update token_type_ids with last value
        if "token_type_ids" in model_kwargs:
            token_type_ids = model_kwargs["token_type_ids"]
            model_kwargs["token_type_ids"] = torch.cat([token_type_ids, token_type_ids[:, -1].unsqueeze(-1)], dim=-1)

        token_idx = model_kwargs.get("token_idx", None)

        if not is_encoder_decoder:
            # update attention mask
            if "attention_mask" in model_kwargs:
                attention_mask = model_kwargs["attention_mask"]
                if token_idx is not None:
                    attention_mask.index_fill_(1, token_idx, 1)
                else:
                    attention_mask = torch.cat(
                        [attention_mask, attention_mask.new_ones((attention_mask.shape[0], 1))], dim=-1
                    )
                model_kwargs["attention_mask"] = attention_mask
        else:
            # update decoder attention mask
            if "decoder_attention_mask" in model_kwargs:
                decoder_attention_mask = model_kwargs["decoder_attention_mask"]
                if token_idx is not None:
                    decoder_attention_mask.index_fill_(1, token_idx, 1)
                else:
                    decoder_attention_mask = torch.cat(
                        [
                            decoder_attention_mask,
                            decoder_attention_mask.new_ones((decoder_attention_mask.shape[0], 1)),
                        ],
                        dim=-1,
                    )
                model_kwargs["decoder_attention_mask"] = decoder_attention_mask

        if token_idx is not None:
            token_idx.add_(1)

        return model_kwargs

    @torch.no_grad()
    def generate(
        self,
        inputs: Optional[torch.Tensor] = None,
        generation_config: Optional[GenerationConfig] = None,
        logits_processor: Optional[LogitsProcessorList] = None,
        stopping_criteria: Optional[StoppingCriteriaList] = None,
        prefix_allowed_tokens_fn: Optional[Callable[[int, torch.Tensor], List[int]]] = None,
        synced_gpus: Optional[bool] = False,
        lazy_mode: Optional[bool] = False,
        hpu_graphs: Optional[bool] = False,
        ignore_eos: Optional[bool] = None,
        **kwargs,
    ) -> Union[GenerateOutput, torch.LongTensor]:
        r"""
        Generates sequences of token ids for models with a language modeling head.

        <Tip warning={true}>

        Most generation-controlling parameters are set in [`transformers.generation.generation_config`] which, if not passed, will be set to the
        model's default generation configuration. You can override any `generation_config` by passing the corresponding
        parameters to generate, e.g. `.generate(inputs, num_beams=4, do_sample=True)`.

        For an overview of generation strategies and code examples, check out the [following
        guide](../generation_strategies).

        </Tip>

        Most of these parameters are explained in more detail in [this blog
        post](https://huggingface.co/blog/how-to-generate).
        Parameters:
            inputs (`torch.Tensor` of varying shape depending on the modality, *optional*):
                The sequence used as a prompt for the generation or as model inputs to the encoder. If `None` the
                method initializes it with `bos_token_id` and a batch size of 1. For decoder-only models `inputs`
                should of in the format of `input_ids`. For encoder-decoder models *inputs* can represent any of
                `input_ids`, `input_values`, `input_features`, or `pixel_values`.
            generation_config (`transformers.generation.GenerationConfig`, *optional*):
                The generation configuration to be used as base parametrization for the generation call. `**kwargs`
                passed to generate matching the attributes of `generation_config` will override them. If
                `generation_config` is not provided, the default will be used, which had the following loading
                priority: 1) from the `generation_config.json` model file, if it exists; 2) from the model
                configuration. Please note that unspecified parameters will inherit [`~generation.GenerationConfig`]'s
                default values, whose documentation should be checked to parameterize generation.
            logits_processor (`LogitsProcessorList`, *optional*):
                Custom logits processors that complement the default logits processors built from arguments and
                generation config. If a logit processor is passed that is already created with the arguments or a
                generation config an error is thrown. This feature is intended for advanced users.
            stopping_criteria (`StoppingCriteriaList`, *optional*):
                Custom stopping criteria that complement the default stopping criteria built from arguments and a
                generation config. If a stopping criteria is passed that is already created with the arguments or a
                generation config an error is thrown. This feature is intended for advanced users.
            prefix_allowed_tokens_fn (`Callable[[int, torch.Tensor], List[int]]`, *optional*):
                If provided, this function constraints the beam search to allowed tokens only at each step. If not
                provided no constraint is applied. This function takes 2 arguments: the batch ID `batch_id` and
                `input_ids`. It has to return a list with the allowed tokens for the next generation step conditioned
                on the batch ID `batch_id` and the previously generated tokens `inputs_ids`. This argument is useful
                for constrained generation conditioned on the prefix, as described in [Autoregressive Entity
                Retrieval](https://arxiv.org/abs/2010.00904).
            synced_gpus (`bool`, *optional*, defaults to `False`):
                Whether to continue running the while loop until max_length (needed for ZeRO stage 3)
            lazy_mode (`bool`, *optional*, defaults to `False`):
                Whether the run is executed in lazy mode or not (i.e. eager mode).
            hpu_graphs (`bool`, *optional*, defaults to `False`):
                Whether to use HPU graphs for inference.
            ignore_eos (`bool`, *optional*):
                Whether to ignore finished sequences (faster in lazy mode and with HPU graphs) or not (eager mode).
            kwargs:
                Ad hoc parametrization of `generate_config` and/or additional model-specific kwargs that will be
                forwarded to the `forward` function of the model. If the model is an encoder-decoder model, encoder
                specific kwargs should not be prefixed and decoder specific kwargs should be prefixed with *decoder_*.

        Return:
            [`transformers.utils.ModelOutput`] or `torch.LongTensor`: A [`transformers.generationutils.ModelOutput`] (if `return_dict_in_generate=True`
            or when `config.return_dict_in_generate=True`) or a `torch.FloatTensor`.
                If the model is *not* an encoder-decoder model (`model.config.is_encoder_decoder=False`), the possible
                [`transformers.generationutils.ModelOutput`] types are:
                    - [`transformers.generation.GreedySearchDecoderOnlyOutput`],
                    - [`transformers.generation.SampleDecoderOnlyOutput`],
                    - [`transformers.generation.BeamSearchDecoderOnlyOutput`],
                    - [`transformers.generation.BeamSampleDecoderOnlyOutput`]
                If the model is an encoder-decoder model (`model.config.is_encoder_decoder=True`), the possible
                [`transformers.generationutils.ModelOutput`] types are:
                    - [`transformers.generation.GreedySearchEncoderDecoderOutput`],
                    - [`transformers.generation.SampleEncoderDecoderOutput`],
                    - [`transformers.generation.BeamSearchEncoderDecoderOutput`],
                    - [`transformers.generation.BeamSampleEncoderDecoderOutput`]
        """
        # 1. Handle `generation_config` and kwargs that might update it, and validate the `.generate()` call
        self._validate_model_class()
        if hpu_graphs and not lazy_mode:
            raise ValueError(
                "`hpu_graphs` is True but `lazy_mode` is False. HPU graphs require `lazy_mode` to be set to True."
            )
        if ignore_eos is None:
            ignore_eos = lazy_mode

        # priority: `generation_config` argument > `model.generation_config` (the default generation config)
        if generation_config is None:
            # legacy: users may modify the model configuration to control generation -- update the generation config
            # model attribute accordingly, if it was created from the model config
            if self.generation_config._from_model_config:
                new_generation_config = GenerationConfig.from_model_config(self.config)
                if new_generation_config != self.generation_config:
                    warnings.warn(
                        "You have modified the pretrained model configuration to control generation. This is a"
                        " deprecated strategy to control generation and will be removed soon, in a future version."
                        " Please use a generation configuration file (see"
                        " https://huggingface.co/docs/transformers/main_classes/text_generation)"
                    )
                    self.generation_config = new_generation_config
            generation_config = self.generation_config

        generation_config = copy.deepcopy(generation_config)
        generation_config.validate()
        model_kwargs = generation_config.update(**kwargs)  # All unused kwargs must be model kwargs
        self._validate_model_kwargs(model_kwargs.copy())

        # 2. Set generation parameters if not already defined
        logits_processor = logits_processor if logits_processor is not None else LogitsProcessorList()
        stopping_criteria = stopping_criteria if stopping_criteria is not None else StoppingCriteriaList()

        if generation_config.pad_token_id is None and generation_config.eos_token_id is not None:
            if model_kwargs.get("attention_mask", None) is None:
                logger.warning(
                    "The attention mask and the pad token id were not set. As a consequence, you may observe "
                    "unexpected behavior. Please pass your input's `attention_mask` to obtain reliable results."
                )
            eos_token_id = generation_config.eos_token_id
            if isinstance(eos_token_id, list):
                eos_token_id = eos_token_id[0]
            logger.warning(
                f"Setting `pad_token_id` to `eos_token_id`:{generation_config.eos_token_id} for open-end generation."
            )
            generation_config.pad_token_id = eos_token_id

        # 3. Define model inputs
        # inputs_tensor has to be defined
        # model_input_name is defined if model-specific keyword input is passed
        # otherwise model_input_name is None
        # all model-specific keyword inputs are removed from `model_kwargs`
        inputs_tensor, model_input_name, model_kwargs = self._prepare_model_inputs(
            inputs, generation_config.bos_token_id, model_kwargs
        )
        batch_size = inputs_tensor.shape[0]

        # 4. Define other model kwargs
        model_kwargs["output_attentions"] = generation_config.output_attentions
        model_kwargs["output_hidden_states"] = generation_config.output_hidden_states
        model_kwargs["use_cache"] = generation_config.use_cache

        accepts_attention_mask = "attention_mask" in set(inspect.signature(self.forward).parameters.keys())
        requires_attention_mask = "encoder_outputs" not in model_kwargs

        if model_kwargs.get("attention_mask", None) is None and requires_attention_mask and accepts_attention_mask:
            model_kwargs["attention_mask"] = self._prepare_attention_mask_for_generation(
                inputs_tensor, generation_config.pad_token_id, generation_config.eos_token_id
            )

        # decoder-only models should use left-padding for generation
        if not self.config.is_encoder_decoder:
            if (
                generation_config.pad_token_id is not None
                and torch.sum(inputs_tensor[:, -1] == generation_config.pad_token_id) > 0
            ):
                logger.warning(
                    "A decoder-only architecture is being used, but right-padding was detected! For correct "
                    "generation results, please set `padding_side='left'` when initializing the tokenizer."
                )

        if self.config.is_encoder_decoder and "encoder_outputs" not in model_kwargs:
            # if model is encoder decoder encoder_outputs are created
            # and added to `model_kwargs`
            model_kwargs = self._prepare_encoder_decoder_kwargs_for_generation(
                inputs_tensor, model_kwargs, model_input_name
            )

        # 5. Prepare `input_ids` which will be used for auto-regressive generation
        if self.config.is_encoder_decoder:
            input_ids = self._prepare_decoder_input_ids_for_generation(
                batch_size,
                decoder_start_token_id=generation_config.decoder_start_token_id,
                bos_token_id=generation_config.bos_token_id,
                model_kwargs=model_kwargs,
                device=inputs_tensor.device,
            )
        else:
            input_ids = inputs_tensor if model_input_name == "input_ids" else model_kwargs.pop("input_ids")

        # 6. Prepare `max_length` depending on other stopping criteria.
        input_ids_seq_length = input_ids.shape[-1]
        has_default_max_length = kwargs.get("max_length") is None and generation_config.max_length is not None
        if has_default_max_length and generation_config.max_new_tokens is None:
            warnings.warn(
                f"Using `max_length`'s default ({generation_config.max_length}) to control the generation length. "
                "This behaviour is deprecated and will be removed from the config in v5 of Transformers -- we"
                " recommend using `max_new_tokens` to control the maximum length of the generation.",
                UserWarning,
            )
        elif generation_config.max_new_tokens is not None:
            generation_config.max_length = generation_config.max_new_tokens + input_ids_seq_length
            if not has_default_max_length:
                logger.warn(
                    f"Both `max_new_tokens` (={generation_config.max_new_tokens}) and `max_length`(="
                    f"{generation_config.max_length}) seem to have been set. `max_new_tokens` will take precedence. "
                    "Please refer to the documentation for more information. "
                    "(https://huggingface.co/docs/transformers/main/en/main_classes/text_generation)",
                    UserWarning,
                )

        if generation_config.min_length is not None and generation_config.min_length > generation_config.max_length:
            raise ValueError(
                f"Unfeasible length constraints: the minimum length ({generation_config.min_length}) is larger than"
                f" the maximum length ({generation_config.max_length})"
            )
        if input_ids_seq_length >= generation_config.max_length and "token_idx" not in model_kwargs:
            input_ids_string = "decoder_input_ids" if self.config.is_encoder_decoder else "input_ids"
            logger.warning(
                f"Input length of {input_ids_string} is {input_ids_seq_length}, but `max_length` is set to"
                f" {generation_config.max_length}. This can lead to unexpected behavior. You should consider"
                " increasing `max_new_tokens`."
            )

        # 7. determine generation mode
        is_constraint_gen_mode = (
            generation_config.constraints is not None or generation_config.force_words_ids is not None
        )

        is_contrastive_search_gen_mode = (
            generation_config.top_k is not None
            and generation_config.top_k > 1
            and generation_config.do_sample is False
            and generation_config.penalty_alpha is not None
            and generation_config.penalty_alpha > 0
        )

        is_greedy_gen_mode = (
            (generation_config.num_beams == 1)
            and (generation_config.num_beam_groups == 1)
            and generation_config.do_sample is False
            and not is_constraint_gen_mode
            and not is_contrastive_search_gen_mode
        )
        is_sample_gen_mode = (
            (generation_config.num_beams == 1)
            and (generation_config.num_beam_groups == 1)
            and generation_config.do_sample is True
            and not is_constraint_gen_mode
            and not is_contrastive_search_gen_mode
        )
        is_beam_gen_mode = (
            (generation_config.num_beams > 1)
            and (generation_config.num_beam_groups == 1)
            and generation_config.do_sample is False
            and not is_constraint_gen_mode
            and not is_contrastive_search_gen_mode
        )
        is_beam_sample_gen_mode = (
            (generation_config.num_beams > 1)
            and (generation_config.num_beam_groups == 1)
            and generation_config.do_sample is True
            and not is_constraint_gen_mode
            and not is_contrastive_search_gen_mode
        )
        is_group_beam_gen_mode = (
            (generation_config.num_beams > 1)
            and (generation_config.num_beam_groups > 1)
            and not is_constraint_gen_mode
            and not is_contrastive_search_gen_mode
        )

        if generation_config.num_beam_groups > generation_config.num_beams:
            raise ValueError("`num_beam_groups` has to be smaller or equal to `num_beams`")
        if is_group_beam_gen_mode and generation_config.do_sample is True:
            raise ValueError(
                "Diverse beam search cannot be used in sampling mode. Make sure that `do_sample` is set to `False`."
            )

        if self.device.type != input_ids.device.type:
            warnings.warn(
                (
                    "You are calling .generate() with the `input_ids` being on a device type different"
                    f" than your model's device. `input_ids` is on {input_ids.device.type}, whereas the model"
                    f" is on {self.device.type}. You may experience unexpected behaviors or slower generation."
                    " Please make sure that you have put `input_ids` to the"
                    f" correct device by calling for example input_ids = input_ids.to('{self.device.type}') before"
                    " running `.generate()`."
                ),
                UserWarning,
            )

        # 8. prepare distribution pre_processing samplers
        logits_processor = self._get_logits_processor(
            generation_config=generation_config,
            input_ids_seq_length=input_ids_seq_length,
            encoder_input_ids=inputs_tensor,
            prefix_allowed_tokens_fn=prefix_allowed_tokens_fn,
            logits_processor=logits_processor,
        )

        # 9. prepare stopping criteria
        stopping_criteria = self._get_stopping_criteria(
            generation_config=generation_config, stopping_criteria=stopping_criteria
        )
        if "token_idx" in model_kwargs:
            if generation_config.max_new_tokens is not None:
                stopping_criteria.append(StaticMaxLengthCriteria(generation_config.max_new_tokens))
            else:
                raise ValueError(
                    "You need to set `max_new_tokens` in your generation configuration to use static shapes."
                )

        # In lazy mode, import Habana torch to be able to add mark_step()
        if lazy_mode:
            import habana_frameworks.torch.core as htcore

            self.htcore_generation = htcore

        # 10. go into different generation modes
        if is_greedy_gen_mode:
            if generation_config.num_return_sequences > 1:
                raise ValueError(
                    f"num_return_sequences has to be 1, but is {generation_config.num_return_sequences} when doing"
                    " greedy search."
                )

            # 11. run greedy search
            return self.greedy_search(
                input_ids,
                logits_processor=logits_processor,
                stopping_criteria=stopping_criteria,
                pad_token_id=generation_config.pad_token_id,
                eos_token_id=generation_config.eos_token_id,
                output_scores=generation_config.output_scores,
                return_dict_in_generate=generation_config.return_dict_in_generate,
                synced_gpus=synced_gpus,
                lazy_mode=lazy_mode,
                ignore_eos=ignore_eos,
                **model_kwargs,
            )

        elif is_contrastive_search_gen_mode:
            if generation_config.num_return_sequences > 1:
                raise ValueError(
                    f"num_return_sequences has to be 1, but is {generation_config.num_return_sequences} when doing"
                    " contrastive search."
                )

            return self.contrastive_search(
                input_ids,
                top_k=generation_config.top_k,
                penalty_alpha=generation_config.penalty_alpha,
                logits_processor=logits_processor,
                stopping_criteria=stopping_criteria,
                pad_token_id=generation_config.pad_token_id,
                eos_token_id=generation_config.eos_token_id,
                output_scores=generation_config.output_scores,
                return_dict_in_generate=generation_config.return_dict_in_generate,
                synced_gpus=synced_gpus,
                **model_kwargs,
            )

        elif is_sample_gen_mode:
            # 11. prepare logits warper
            logits_warper = self._get_logits_warper(generation_config)

            # 12. expand input_ids with `num_return_sequences` additional sequences per batch
            input_ids, model_kwargs = self._expand_inputs_for_generation(
                input_ids=input_ids,
                expand_size=generation_config.num_return_sequences,
                is_encoder_decoder=self.config.is_encoder_decoder,
                **model_kwargs,
            )

            # 13. run sample
            return self.sample(
                input_ids,
                logits_processor=logits_processor,
                logits_warper=logits_warper,
                stopping_criteria=stopping_criteria,
                pad_token_id=generation_config.pad_token_id,
                eos_token_id=generation_config.eos_token_id,
                output_scores=generation_config.output_scores,
                return_dict_in_generate=generation_config.return_dict_in_generate,
                synced_gpus=synced_gpus,
                lazy_mode=lazy_mode,
                **model_kwargs,
            )

        elif is_beam_gen_mode:
            if generation_config.num_return_sequences > generation_config.num_beams:
                raise ValueError("`num_return_sequences` has to be smaller or equal to `num_beams`.")

            if stopping_criteria.max_length is None:
                raise ValueError("`max_length` needs to be a stopping_criteria for now.")

            # 11. prepare beam search scorer
            beam_scorer = BeamSearchScorer(
                batch_size=batch_size,
                num_beams=generation_config.num_beams,
                device=inputs_tensor.device,
                length_penalty=generation_config.length_penalty,
                do_early_stopping=generation_config.early_stopping,
                num_beam_hyps_to_keep=generation_config.num_return_sequences,
                max_length=generation_config.max_length,
            )
            # 12. interleave input_ids with `num_beams` additional sequences per batch
            input_ids, model_kwargs = self._expand_inputs_for_generation(
                input_ids=input_ids,
                expand_size=generation_config.num_beams,
                is_encoder_decoder=self.config.is_encoder_decoder,
                **model_kwargs,
            )
            # 13. run beam search
            return self.beam_search(
                input_ids,
                beam_scorer,
                logits_processor=logits_processor,
                stopping_criteria=stopping_criteria,
                pad_token_id=generation_config.pad_token_id,
                eos_token_id=generation_config.eos_token_id,
                output_scores=generation_config.output_scores,
                return_dict_in_generate=generation_config.return_dict_in_generate,
                synced_gpus=synced_gpus,
                lazy_mode=lazy_mode,
                **model_kwargs,
            )

        elif is_beam_sample_gen_mode:
            # 11. prepare logits warper
            logits_warper = self._get_logits_warper(generation_config)

            if stopping_criteria.max_length is None:
                raise ValueError("`max_length` needs to be a stopping_criteria for now.")
            # 12. prepare beam search scorer
            beam_scorer = BeamSearchScorer(
                batch_size=batch_size * generation_config.num_return_sequences,
                num_beams=generation_config.num_beams,
                device=inputs_tensor.device,
                length_penalty=generation_config.length_penalty,
                do_early_stopping=generation_config.early_stopping,
                max_length=generation_config.max_length,
            )

            # 13. interleave input_ids with `num_beams` additional sequences per batch
            input_ids, model_kwargs = self._expand_inputs_for_generation(
                input_ids=input_ids,
                expand_size=generation_config.num_beams * generation_config.num_return_sequences,
                is_encoder_decoder=self.config.is_encoder_decoder,
                **model_kwargs,
            )

            # 14. run beam sample
            return self.beam_sample(
                input_ids,
                beam_scorer,
                logits_processor=logits_processor,
                logits_warper=logits_warper,
                stopping_criteria=stopping_criteria,
                pad_token_id=generation_config.pad_token_id,
                eos_token_id=generation_config.eos_token_id,
                output_scores=generation_config.output_scores,
                return_dict_in_generate=generation_config.return_dict_in_generate,
                synced_gpus=synced_gpus,
                lazy_mode=lazy_mode,
                **model_kwargs,
            )

        elif is_group_beam_gen_mode:
            if generation_config.num_return_sequences > generation_config.num_beams:
                raise ValueError("`num_return_sequences` has to be smaller or equal to `num_beams`.")

            if generation_config.num_beams % generation_config.num_beam_groups != 0:
                raise ValueError("`num_beams` should be divisible by `num_beam_groups` for group beam search.")

            if stopping_criteria.max_length is None:
                raise ValueError("`max_length` needs to be a stopping_criteria for now.")

            has_default_typical_p = kwargs.get("typical_p") is None and generation_config.typical_p == 1.0
            if not has_default_typical_p:
                raise ValueError("Decoder argument `typical_p` is not supported with beam groups.")

            # 11. prepare beam search scorer
            beam_scorer = BeamSearchScorer(
                batch_size=batch_size,
                num_beams=generation_config.num_beams,
                device=inputs_tensor.device,
                length_penalty=generation_config.length_penalty,
                do_early_stopping=generation_config.early_stopping,
                num_beam_hyps_to_keep=generation_config.num_return_sequences,
                num_beam_groups=generation_config.num_beam_groups,
                max_length=generation_config.max_length,
            )
            # 12. interleave input_ids with `num_beams` additional sequences per batch
            input_ids, model_kwargs = self._expand_inputs_for_generation(
                input_ids=input_ids,
                expand_size=generation_config.num_beams,
                is_encoder_decoder=self.config.is_encoder_decoder,
                **model_kwargs,
            )
            # 13. run beam search
            return self.group_beam_search(
                input_ids,
                beam_scorer,
                logits_processor=logits_processor,
                stopping_criteria=stopping_criteria,
                pad_token_id=generation_config.pad_token_id,
                eos_token_id=generation_config.eos_token_id,
                output_scores=generation_config.output_scores,
                return_dict_in_generate=generation_config.return_dict_in_generate,
                synced_gpus=synced_gpus,
                lazy_mode=lazy_mode,
                **model_kwargs,
            )

        elif is_constraint_gen_mode:
            if generation_config.num_return_sequences > generation_config.num_beams:
                raise ValueError("`num_return_sequences` has to be smaller or equal to `num_beams`.")

            if stopping_criteria.max_length is None:
                raise ValueError("`max_length` needs to be a stopping_criteria for now.")

            if generation_config.num_beams <= 1:
                raise ValueError("`num_beams` needs to be greater than 1 for constrained generation.")

            if generation_config.do_sample:
                raise ValueError("`do_sample` needs to be false for constrained generation.")

            if generation_config.num_beam_groups is not None and generation_config.num_beam_groups > 1:
                raise ValueError("`num_beam_groups` not supported yet for constrained generation.")

            final_constraints = []
            if generation_config.constraints is not None:
                final_constraints = generation_config.constraints

            if generation_config.force_words_ids is not None:

                def typeerror():
                    raise ValueError(
                        "`force_words_ids` has to either be a `List[List[List[int]]]` or `List[List[int]]`"
                        f"of positive integers, but is {generation_config.force_words_ids}."
                    )

                if (
                    not isinstance(generation_config.force_words_ids, list)
                    or len(generation_config.force_words_ids) == 0
                ):
                    typeerror()

                for word_ids in generation_config.force_words_ids:
                    if isinstance(word_ids[0], list):
                        if not isinstance(word_ids, list) or len(word_ids) == 0:
                            typeerror()
                        if any(not isinstance(token_ids, list) for token_ids in word_ids):
                            typeerror()
                        if any(
                            any((not isinstance(token_id, int) or token_id < 0) for token_id in token_ids)
                            for token_ids in word_ids
                        ):
                            typeerror()

                        constraint = DisjunctiveConstraint(word_ids)
                    else:
                        if not isinstance(word_ids, list) or len(word_ids) == 0:
                            typeerror()
                        if any((not isinstance(token_id, int) or token_id < 0) for token_id in word_ids):
                            typeerror()

                        constraint = PhrasalConstraint(word_ids)
                    final_constraints.append(constraint)

            # 11. prepare beam search scorer
            constrained_beam_scorer = ConstrainedBeamSearchScorer(
                constraints=final_constraints,
                batch_size=batch_size,
                num_beams=generation_config.num_beams,
                device=inputs_tensor.device,
                length_penalty=generation_config.length_penalty,
                do_early_stopping=generation_config.early_stopping,
                num_beam_hyps_to_keep=generation_config.num_return_sequences,
                max_length=generation_config.max_length,
            )
            # 12. interleave input_ids with `num_beams` additional sequences per batch
            input_ids, model_kwargs = self._expand_inputs_for_generation(
                input_ids=input_ids,
                expand_size=generation_config.num_beams,
                is_encoder_decoder=self.config.is_encoder_decoder,
                **model_kwargs,
            )
            # 13. run beam search
            return self.constrained_beam_search(
                input_ids,
                constrained_beam_scorer=constrained_beam_scorer,
                logits_processor=logits_processor,
                stopping_criteria=stopping_criteria,
                pad_token_id=generation_config.pad_token_id,
                eos_token_id=generation_config.eos_token_id,
                output_scores=generation_config.output_scores,
                return_dict_in_generate=generation_config.return_dict_in_generate,
                synced_gpus=synced_gpus,
                lazy_mode=lazy_mode,
                **model_kwargs,
            )

    @torch.no_grad()
    def contrastive_search(
        self,
        input_ids: torch.LongTensor,
        top_k: Optional[int] = 1,
        penalty_alpha: Optional[float] = 0,
        logits_processor: Optional[LogitsProcessorList] = None,
        logits_warper: Optional[LogitsProcessorList] = None,
        stopping_criteria: Optional[StoppingCriteriaList] = None,
        pad_token_id: Optional[int] = None,
        eos_token_id: Optional[Union[int, List[int]]] = None,
        output_attentions: Optional[bool] = None,
        output_hidden_states: Optional[bool] = None,
        output_scores: Optional[bool] = None,
        return_dict_in_generate: Optional[bool] = None,
        synced_gpus: Optional[bool] = False,
        lazy_mode: Optional[bool] = False,
        **model_kwargs,
    ) -> Union[ContrastiveSearchOutput, torch.LongTensor]:
        r"""
        Generates sequences of token ids for models with a language modeling head using **contrastive search** and can
        be used for text-decoder, text-to-text, speech-to-text, and vision-to-text models.

        <Tip warning={true}>

        In most cases, you do not need to call [`~generation.GenerationMixin.contrastive_search`] directly. Use
        generate() instead. For an overview of generation strategies and code examples, check the [following
        guide](../generation_strategies).

        </Tip>

        Parameters:
            input_ids (`torch.LongTensor` of shape `(batch_size, sequence_length)`):
                The sequence used as a prompt for the generation.
            top_k (`int`, *optional*, defaults to 1):
                The size of the candidate set that is used to re-rank for contrastive search
            penalty_alpha (`float`, *optional*, defaults to 0):
                The degeneration penalty for contrastive search; activate when it is larger than 0
            logits_processor (`LogitsProcessorList`, *optional*):
                An instance of [`LogitsProcessorList`]. List of instances of class derived from [`LogitsProcessor`]
                used to modify the prediction scores of the language modeling head applied at each generation step.
            logits_warper (`LogitsProcessorList`, *optional*):
                An instance of [`LogitsProcessorList`]. List of instances of class derived from [`LogitsWarper`] used
                to warp the prediction score distribution of the language modeling head applied before multinomial
                sampling at each generation step.
            stopping_criteria (`StoppingCriteriaList`, *optional*):
                An instance of [`StoppingCriteriaList`]. List of instances of class derived from [`StoppingCriteria`]
                used to tell if the generation loop should stop.
            pad_token_id (`int`, *optional*):
                The id of the *padding* token.
            eos_token_id (`Union[int, List[int]]`, *optional*):
                The id of the *end-of-sequence* token. Optionally, use a list to set multiple *end-of-sequence* tokens.
            output_attentions (`bool`, *optional*, defaults to `False`):
                Whether or not to return the attentions tensors of all attention layers. See `attentions` under
                returned tensors for more details.
            output_hidden_states (`bool`, *optional*, defaults to `False`):
                Whether or not to return the hidden states of all layers. See `hidden_states` under returned tensors
                for more details.
            output_scores (`bool`, *optional*, defaults to `False`):
                Whether or not to return the prediction scores. See `scores` under returned tensors for more details.
            return_dict_in_generate (`bool`, *optional*, defaults to `False`):
                Whether or not to return a [`transformers.generationutils.ModelOutput`] instead of a plain tuple.
            synced_gpus (`bool`, *optional*, defaults to `False`):
                Whether to continue running the while loop until max_length (needed for ZeRO stage 3)
            lazy_mode (`bool`, *optional*, defaults to `False`):
                Whether the run is executed in lazy mode or not (i.e. eager mode).
            model_kwargs:
                Additional model specific keyword arguments will be forwarded to the `forward` function of the model.
                If model is an encoder-decoder model the kwargs should include `encoder_outputs`.

        Return:
            [`transformers.generation.ContrastiveSearchDecoderOnlyOutput`],
            [`transformers.generation.ContrastiveSearchEncoderDecoderOutput`] or `torch.LongTensor`: A `torch.LongTensor`
            containing the generated tokens (default behaviour) or a
            [`transformers.generation.ContrastiveSearchDecoderOnlyOutput`] if `model.config.is_encoder_decoder=False` and
            `return_dict_in_generate=True` or a [`transformers.generation.ContrastiveSearchEncoderDecoderOutput`] if
            `model.config.is_encoder_decoder=True`.

        Examples:
        ```python
        >>> from transformers import (
        ...     AutoTokenizer,
        ...     AutoModelForCausalLM,
        ...     StoppingCriteriaList,
        ...     MaxLengthCriteria,
        ... )

        >>> tokenizer = AutoTokenizer.from_pretrained("facebook/opt-125m")
        >>> model = AutoModelForCausalLM.from_pretrained("facebook/opt-125m")
        >>> # set pad_token_id to eos_token_id because OPT does not have a PAD token
        >>> model.config.pad_token_id = model.config.eos_token_id
        >>> input_prompt = "DeepMind Company is"
        >>> input_ids = tokenizer(input_prompt, return_tensors="pt")
        >>> stopping_criteria = StoppingCriteriaList([MaxLengthCriteria(max_length=64)])
        >>> outputs = model.contrastive_search(
        ...     **input_ids, penalty_alpha=0.6, top_k=4, stopping_criteria=stopping_criteria
        ... )
        >>> tokenizer.batch_decode(outputs, skip_special_tokens=True)
        ['DeepMind Company is a company that focuses on the development and commercialization of artificial intelligence (AI). DeepMind’s mission is to help people understand and solve problems that are difficult to solve in the world today.\n\nIn this post, we talk about the benefits of deep learning in business and how it']
        ```"""

        raise NotImplementedError("Contrastive search is not supported by optimum-habana yet.")

    def greedy_search(
        self,
        input_ids: torch.LongTensor,
        logits_processor: Optional[LogitsProcessorList] = None,
        stopping_criteria: Optional[StoppingCriteriaList] = None,
        max_length: Optional[int] = None,
        pad_token_id: Optional[int] = None,
        eos_token_id: Optional[Union[int, List[int]]] = None,
        output_attentions: Optional[bool] = None,
        output_hidden_states: Optional[bool] = None,
        output_scores: Optional[bool] = None,
        return_dict_in_generate: Optional[bool] = None,
        synced_gpus: Optional[bool] = False,
        lazy_mode: Optional[bool] = False,
        ignore_eos: Optional[bool] = None,
        **model_kwargs,
    ) -> Union[GreedySearchOutput, torch.LongTensor]:
        r"""
        Generates sequences of token ids for models with a language modeling head using **greedy decoding** and can be
        used for text-decoder, text-to-text, speech-to-text, and vision-to-text models.

        <Tip warning={true}>

        In most cases, you do not need to call [`~generation.GenerationMixin.greedy_search`] directly. Use generate()
        instead. For an overview of generation strategies and code examples, check the [following
        guide](../generation_strategies).

        </Tip>


        Parameters:
            input_ids (`torch.LongTensor` of shape `(batch_size, sequence_length)`):
                The sequence used as a prompt for the generation.
            logits_processor (`LogitsProcessorList`, *optional*):
                An instance of [`LogitsProcessorList`]. List of instances of class derived from [`LogitsProcessor`]
                used to modify the prediction scores of the language modeling head applied at each generation step.
            stopping_criteria (`StoppingCriteriaList`, *optional*):
                An instance of [`StoppingCriteriaList`]. List of instances of class derived from [`StoppingCriteria`]
                used to tell if the generation loop should stop.
            max_length (`int`, *optional*, defaults to 20):
                **DEPRECATED**. Use `logits_processor` or `stopping_criteria` directly to cap the number of generated
                tokens. The maximum length of the sequence to be generated.
            pad_token_id (`int`, *optional*):
                The id of the *padding* token.
            eos_token_id (`Union[int, List[int]]`, *optional*):
                The id of the *end-of-sequence* token. Optionally, use a list to set multiple *end-of-sequence* tokens.
            output_attentions (`bool`, *optional*, defaults to `False`):
                Whether or not to return the attentions tensors of all attention layers. See `attentions` under
                returned tensors for more details.
            output_hidden_states (`bool`, *optional*, defaults to `False`):
                Whether or not to return the hidden states of all layers. See `hidden_states` under returned tensors
                for more details.
            output_scores (`bool`, *optional*, defaults to `False`):
                Whether or not to return the prediction scores. See `scores` under returned tensors for more details.
            return_dict_in_generate (`bool`, *optional*, defaults to `False`):
                Whether or not to return a [`transformers.generationutils.ModelOutput`] instead of a plain tuple.
            synced_gpus (`bool`, *optional*, defaults to `False`):
                Whether to continue running the while loop until max_length (needed for ZeRO stage 3)
            lazy_mode (`bool`, *optional*, defaults to `False`):
                Whether the run is executed in lazy mode or not (i.e. eager mode).
            ignore_eos (`bool`, *optional*):
                Whether to ignore finished sequences (faster in lazy mode and with HPU graphs) or not (eager mode).
            model_kwargs:
                Additional model specific keyword arguments will be forwarded to the `forward` function of the model.
                If model is an encoder-decoder model the kwargs should include `encoder_outputs`.

        Return:
            [`transformers.generation.GreedySearchDecoderOnlyOutput`], [`transformers.generation.GreedySearchEncoderDecoderOutput`]
            or `torch.LongTensor`: A `torch.LongTensor` containing the generated tokens (default behaviour) or a
            [`transformers.generation.GreedySearchDecoderOnlyOutput`] if `model.config.is_encoder_decoder=False` and
            `return_dict_in_generate=True` or a [`transformers.generation.GreedySearchEncoderDecoderOutput`] if
            `model.config.is_encoder_decoder=True`.

        Examples:

        ```python
        >>> from transformers import (
        ...     AutoTokenizer,
        ...     AutoModelForCausalLM,
        ...     LogitsProcessorList,
        ...     MinLengthLogitsProcessor,
        ...     StoppingCriteriaList,
        ...     MaxLengthCriteria,
        ... )

        >>> tokenizer = AutoTokenizer.from_pretrained("gpt2")
        >>> model = AutoModelForCausalLM.from_pretrained("gpt2")

        >>> # set pad_token_id to eos_token_id because GPT2 does not have a PAD token
        >>> model.generation_config.pad_token_id = model.generation_config.eos_token_id

        >>> input_prompt = "It might be possible to"
        >>> input_ids = tokenizer(input_prompt, return_tensors="pt").input_ids

        >>> # instantiate logits processors
        >>> logits_processor = LogitsProcessorList(
        ...     [
        ...         MinLengthLogitsProcessor(10, eos_token_id=model.generation_config.eos_token_id),
        ...     ]
        ... )
        >>> stopping_criteria = StoppingCriteriaList([MaxLengthCriteria(max_length=20)])

        >>> outputs = model.greedy_search(
        ...     input_ids, logits_processor=logits_processor, stopping_criteria=stopping_criteria
        ... )

        >>> tokenizer.batch_decode(outputs, skip_special_tokens=True)
        ["It might be possible to get a better understanding of the nature of the problem, but it's not"]
        ```"""
        # init values
        logits_processor = logits_processor if logits_processor is not None else LogitsProcessorList()
        stopping_criteria = stopping_criteria if stopping_criteria is not None else StoppingCriteriaList()
        if max_length is not None:
            warnings.warn(
                (
                    "`max_length` is deprecated in this function, use"
                    " `stopping_criteria=StoppingCriteriaList([MaxLengthCriteria(max_length=max_length)])` instead."
                ),
                UserWarning,
            )
            stopping_criteria = validate_stopping_criteria(stopping_criteria, max_length)
        pad_token_id = pad_token_id if pad_token_id is not None else self.generation_config.pad_token_id
        eos_token_id = eos_token_id if eos_token_id is not None else self.generation_config.eos_token_id
        if isinstance(eos_token_id, int):
            eos_token_id = [eos_token_id]
        eos_token_id_tensor = torch.tensor(eos_token_id).to(input_ids.device) if eos_token_id is not None else None
        output_scores = output_scores if output_scores is not None else self.generation_config.output_scores
        output_attentions = (
            output_attentions if output_attentions is not None else self.generation_config.output_attentions
        )
        output_hidden_states = (
            output_hidden_states if output_hidden_states is not None else self.generation_config.output_hidden_states
        )
        return_dict_in_generate = (
            return_dict_in_generate
            if return_dict_in_generate is not None
            else self.generation_config.return_dict_in_generate
        )

        # init attention / hidden states / scores tuples
        scores = () if (return_dict_in_generate and output_scores) else None
        decoder_attentions = () if (return_dict_in_generate and output_attentions) else None
        cross_attentions = () if (return_dict_in_generate and output_attentions) else None
        decoder_hidden_states = () if (return_dict_in_generate and output_hidden_states) else None

        # if model is an encoder-decoder, retrieve encoder attention weights and hidden states
        if return_dict_in_generate and self.config.is_encoder_decoder:
            encoder_attentions = model_kwargs["encoder_outputs"].get("attentions") if output_attentions else None
            encoder_hidden_states = (
                model_kwargs["encoder_outputs"].get("hidden_states") if output_hidden_states else None
            )

        # keep track of which sequences are already finished
        if not ignore_eos:
            unfinished_sequences = input_ids.new(input_ids.shape[0]).fill_(1)

        this_peer_finished = False  # used by synced_gpus only
        while True:
            if lazy_mode:
                self.htcore_generation.mark_step()

            if synced_gpus:
                # Under synced_gpus the `forward` call must continue until all gpus complete their sequence.
                # The following logic allows an early break if all peers finished generating their sequence
                this_peer_finished_flag = torch.tensor(0.0 if this_peer_finished else 1.0).to(input_ids.device)
                # send 0.0 if we finished, 1.0 otherwise
                dist.all_reduce(this_peer_finished_flag, op=dist.ReduceOp.SUM)
                # did all peers finish? the reduced sum will be 0.0 then
                if this_peer_finished_flag.item() == 0.0:
                    break

            # prepare model inputs
            model_inputs = self.prepare_inputs_for_generation(input_ids, **model_kwargs)

            # forward pass to get next token
            outputs = self(
                **model_inputs,
                return_dict=True,
                output_attentions=output_attentions,
                output_hidden_states=output_hidden_states,
            )

            if synced_gpus and this_peer_finished:
                continue  # don't waste resources running the code we don't need

            token_idx = model_kwargs.get("token_idx", None)
            if token_idx is not None and outputs.logits.shape[-2] > 1:
                next_token_logits = torch.index_select(outputs.logits, -2, token_idx - 1)
            else:
                next_token_logits = outputs.logits[:, -1, :]

            # pre-process distribution
            next_tokens_scores = logits_processor(input_ids, next_token_logits)

            # Store scores, attentions and hidden_states when required
            if return_dict_in_generate:
                if output_scores:
                    scores += (next_tokens_scores,)
                if output_attentions:
                    decoder_attentions += (
                        (outputs.decoder_attentions,) if self.config.is_encoder_decoder else (outputs.attentions,)
                    )
                    if self.config.is_encoder_decoder:
                        cross_attentions += (outputs.cross_attentions,)

                if output_hidden_states:
                    decoder_hidden_states += (
                        (outputs.decoder_hidden_states,)
                        if self.config.is_encoder_decoder
                        else (outputs.hidden_states,)
                    )

            # argmax
            next_tokens = torch.argmax(next_tokens_scores, dim=-1)

            # finished sentences should have their next token be a padding token
            if not ignore_eos and eos_token_id is not None:
                if pad_token_id is None:
                    raise ValueError("If `eos_token_id` is defined, make sure that `pad_token_id` is defined.")
                next_tokens = next_tokens * unfinished_sequences + pad_token_id * (1 - unfinished_sequences)

            # update generated ids, model inputs, and length for next step
            if token_idx is not None:
                input_ids.index_copy_(
                    1, token_idx, next_tokens.unsqueeze(-1) if next_tokens.dim() == 1 else next_tokens
                )
            else:
                input_ids = torch.cat([input_ids, next_tokens[:, None]], dim=-1)
            model_kwargs = self._update_model_kwargs_for_generation(
                outputs, model_kwargs, is_encoder_decoder=self.config.is_encoder_decoder
            )

            # if eos_token was found in one sentence, set sentence to finished
<<<<<<< HEAD
            if not ignore_eos and eos_token_id is not None:
                unfinished_sequences = unfinished_sequences.mul((sum(next_tokens != i for i in eos_token_id)).long())
=======
            if eos_token_id_tensor is not None:
                unfinished_sequences = unfinished_sequences.mul(
                    next_tokens.tile(eos_token_id_tensor.shape[0], 1).ne(eos_token_id_tensor.unsqueeze(1)).prod(dim=0)
                )
>>>>>>> 6e2c1bba

            # stop if we exceed the maximum length, or when each sentence is finished (eager mode only)
            if (not ignore_eos and unfinished_sequences.max() == 0) or stopping_criteria(input_ids, scores):
                if not synced_gpus:
                    break
                else:
                    this_peer_finished = True

        if return_dict_in_generate:
            if self.config.is_encoder_decoder:
                return GreedySearchEncoderDecoderOutput(
                    sequences=input_ids,
                    scores=scores,
                    encoder_attentions=encoder_attentions,
                    encoder_hidden_states=encoder_hidden_states,
                    decoder_attentions=decoder_attentions,
                    cross_attentions=cross_attentions,
                    decoder_hidden_states=decoder_hidden_states,
                )
            else:
                return GreedySearchDecoderOnlyOutput(
                    sequences=input_ids,
                    scores=scores,
                    attentions=decoder_attentions,
                    hidden_states=decoder_hidden_states,
                )
        else:
            return input_ids

    def sample(
        self,
        input_ids: torch.LongTensor,
        logits_processor: Optional[LogitsProcessorList] = None,
        stopping_criteria: Optional[StoppingCriteriaList] = None,
        logits_warper: Optional[LogitsProcessorList] = None,
        max_length: Optional[int] = None,
        pad_token_id: Optional[int] = None,
        eos_token_id: Optional[Union[int, List[int]]] = None,
        output_attentions: Optional[bool] = None,
        output_hidden_states: Optional[bool] = None,
        output_scores: Optional[bool] = None,
        return_dict_in_generate: Optional[bool] = None,
        synced_gpus: Optional[bool] = False,
        lazy_mode: Optional[bool] = False,
        **model_kwargs,
    ) -> Union[SampleOutput, torch.LongTensor]:
        r"""
        Generates sequences of token ids for models with a language modeling head using **multinomial sampling** and
        can be used for text-decoder, text-to-text, speech-to-text, and vision-to-text models.

        <Tip warning={true}>

        In most cases, you do not need to call [`~generation.GenerationMixin.sample`] directly. Use generate() instead.
        For an overview of generation strategies and code examples, check the [following
        guide](../generation_strategies).

        </Tip>

        Parameters:
            input_ids (`torch.LongTensor` of shape `(batch_size, sequence_length)`):
                The sequence used as a prompt for the generation.
            logits_processor (`LogitsProcessorList`, *optional*):
                An instance of [`LogitsProcessorList`]. List of instances of class derived from [`LogitsProcessor`]
                used to modify the prediction scores of the language modeling head applied at each generation step.
            stopping_criteria (`StoppingCriteriaList`, *optional*):
                An instance of [`StoppingCriteriaList`]. List of instances of class derived from [`StoppingCriteria`]
                used to tell if the generation loop should stop.
            logits_warper (`LogitsProcessorList`, *optional*):
                An instance of [`LogitsProcessorList`]. List of instances of class derived from [`LogitsWarper`] used
                to warp the prediction score distribution of the language modeling head applied before multinomial
                sampling at each generation step.
            max_length (`int`, *optional*, defaults to 20):
                **DEPRECATED**. Use `logits_processor` or `stopping_criteria` directly to cap the number of generated
                tokens. The maximum length of the sequence to be generated.
            pad_token_id (`int`, *optional*):
                The id of the *padding* token.
            eos_token_id (`Union[int, List[int]]`, *optional*):
                The id of the *end-of-sequence* token. Optionally, use a list to set multiple *end-of-sequence* tokens.
            output_attentions (`bool`, *optional*, defaults to `False`):
                Whether or not to return the attentions tensors of all attention layers. See `attentions` under
                returned tensors for more details.
            output_hidden_states (`bool`, *optional*, defaults to `False`):
                Whether or not to return the hidden states of all layers. See `hidden_states` under returned tensors
                for more details.
            output_scores (`bool`, *optional*, defaults to `False`):
                Whether or not to return the prediction scores. See `scores` under returned tensors for more details.
            return_dict_in_generate (`bool`, *optional*, defaults to `False`):
                Whether or not to return a [`transformers.generationutils.ModelOutput`] instead of a plain tuple.
            synced_gpus (`bool`, *optional*, defaults to `False`):
                Whether to continue running the while loop until max_length (needed for ZeRO stage 3)
            lazy_mode (`bool`, *optional*, defaults to `False`):
                Whether the run is executed in lazy mode or not (i.e. eager mode).
            model_kwargs:
                Additional model specific kwargs will be forwarded to the `forward` function of the model. If model is
                an encoder-decoder model the kwargs should include `encoder_outputs`.

        Return:
            [`transformers.generation.SampleDecoderOnlyOutput`], [`transformers.generation.SampleEncoderDecoderOutput`] or
            `torch.LongTensor`: A `torch.LongTensor` containing the generated tokens (default behaviour) or a
            [`transformers.generation.SampleDecoderOnlyOutput`] if `model.config.is_encoder_decoder=False` and
            `return_dict_in_generate=True` or a [`transformers.generation.SampleEncoderDecoderOutput`] if
            `model.config.is_encoder_decoder=True`.

        Examples:

        ```python
        >>> from transformers import (
        ...     AutoTokenizer,
        ...     AutoModelForCausalLM,
        ...     LogitsProcessorList,
        ...     MinLengthLogitsProcessor,
        ...     TopKLogitsWarper,
        ...     TemperatureLogitsWarper,
        ...     StoppingCriteriaList,
        ...     MaxLengthCriteria,
        ... )
        >>> import torch

        >>> tokenizer = AutoTokenizer.from_pretrained("gpt2")
        >>> model = AutoModelForCausalLM.from_pretrained("gpt2")

        >>> # set pad_token_id to eos_token_id because GPT2 does not have a EOS token
        >>> model.config.pad_token_id = model.config.eos_token_id
        >>> model.generation_config.pad_token_id = model.config.eos_token_id

        >>> input_prompt = "Today is a beautiful day, and"
        >>> input_ids = tokenizer(input_prompt, return_tensors="pt").input_ids

        >>> # instantiate logits processors
        >>> logits_processor = LogitsProcessorList(
        ...     [
        ...         MinLengthLogitsProcessor(15, eos_token_id=model.generation_config.eos_token_id),
        ...     ]
        ... )
        >>> # instantiate logits processors
        >>> logits_warper = LogitsProcessorList(
        ...     [
        ...         TopKLogitsWarper(50),
        ...         TemperatureLogitsWarper(0.7),
        ...     ]
        ... )

        >>> stopping_criteria = StoppingCriteriaList([MaxLengthCriteria(max_length=20)])

        >>> torch.manual_seed(0)  # doctest: +IGNORE_RESULT
        >>> outputs = model.sample(
        ...     input_ids,
        ...     logits_processor=logits_processor,
        ...     logits_warper=logits_warper,
        ...     stopping_criteria=stopping_criteria,
        ... )

        >>> tokenizer.batch_decode(outputs, skip_special_tokens=True)
        ['Today is a beautiful day, and we must do everything possible to make it a day of celebration.']
        ```"""

        logger.warning("Sampling is slow in lazy mode, eager mode should be preferred at the moment.")

        # init values
        logits_processor = logits_processor if logits_processor is not None else LogitsProcessorList()
        stopping_criteria = stopping_criteria if stopping_criteria is not None else StoppingCriteriaList()
        if max_length is not None:
            warnings.warn(
                (
                    "`max_length` is deprecated in this function, use"
                    " `stopping_criteria=StoppingCriteriaList(MaxLengthCriteria(max_length=max_length))` instead."
                ),
                UserWarning,
            )
            stopping_criteria = validate_stopping_criteria(stopping_criteria, max_length)
        logits_warper = logits_warper if logits_warper is not None else LogitsProcessorList()
        pad_token_id = pad_token_id if pad_token_id is not None else self.generation_config.pad_token_id
        eos_token_id = eos_token_id if eos_token_id is not None else self.generation_config.eos_token_id
        if isinstance(eos_token_id, int):
            eos_token_id = [eos_token_id]
        eos_token_id_tensor = torch.tensor(eos_token_id).to(input_ids.device) if eos_token_id is not None else None
        output_scores = output_scores if output_scores is not None else self.generation_config.output_scores
        output_attentions = (
            output_attentions if output_attentions is not None else self.generation_config.output_attentions
        )
        output_hidden_states = (
            output_hidden_states if output_hidden_states is not None else self.generation_config.output_hidden_states
        )
        return_dict_in_generate = (
            return_dict_in_generate
            if return_dict_in_generate is not None
            else self.generation_config.return_dict_in_generate
        )

        # init attention / hidden states / scores tuples
        scores = () if (return_dict_in_generate and output_scores) else None
        decoder_attentions = () if (return_dict_in_generate and output_attentions) else None
        cross_attentions = () if (return_dict_in_generate and output_attentions) else None
        decoder_hidden_states = () if (return_dict_in_generate and output_hidden_states) else None

        # if model is an encoder-decoder, retrieve encoder attention weights and hidden states
        if return_dict_in_generate and self.config.is_encoder_decoder:
            encoder_attentions = model_kwargs["encoder_outputs"].get("attentions") if output_attentions else None
            encoder_hidden_states = (
                model_kwargs["encoder_outputs"].get("hidden_states") if output_hidden_states else None
            )

        # keep track of which sequences are already finished
        unfinished_sequences = input_ids.new(input_ids.shape[0]).fill_(1)

        this_peer_finished = False  # used by synced_gpus only
        # auto-regressive generation
        while True:
            if lazy_mode:
                self.htcore_generation.mark_step()

            if synced_gpus:
                # Under synced_gpus the `forward` call must continue until all gpus complete their sequence.
                # The following logic allows an early break if all peers finished generating their sequence
                this_peer_finished_flag = torch.tensor(0.0 if this_peer_finished else 1.0).to(input_ids.device)
                # send 0.0 if we finished, 1.0 otherwise
                dist.all_reduce(this_peer_finished_flag, op=dist.ReduceOp.SUM)
                # did all peers finish? the reduced sum will be 0.0 then
                if this_peer_finished_flag.item() == 0.0:
                    break

            # prepare model inputs
            model_inputs = self.prepare_inputs_for_generation(input_ids, **model_kwargs)

            # forward pass to get next token
            outputs = self(
                **model_inputs,
                return_dict=True,
                output_attentions=output_attentions,
                output_hidden_states=output_hidden_states,
            )

            if synced_gpus and this_peer_finished:
                continue  # don't waste resources running the code we don't need

            token_idx = model_kwargs.get("token_idx", None)
            if token_idx is not None and outputs.logits.shape[-2] > 1:
                next_token_logits = torch.index_select(outputs.logits, -2, token_idx - 1)
            else:
                next_token_logits = outputs.logits[:, -1, :]

            # pre-process distribution
            next_token_scores = logits_processor(input_ids, next_token_logits)
            next_token_scores = logits_warper(input_ids, next_token_scores)

            # Store scores, attentions and hidden_states when required
            if return_dict_in_generate:
                if output_scores:
                    scores += (next_token_scores,)
                if output_attentions:
                    decoder_attentions += (
                        (outputs.decoder_attentions,) if self.config.is_encoder_decoder else (outputs.attentions,)
                    )
                    if self.config.is_encoder_decoder:
                        cross_attentions += (outputs.cross_attentions,)

                if output_hidden_states:
                    decoder_hidden_states += (
                        (outputs.decoder_hidden_states,)
                        if self.config.is_encoder_decoder
                        else (outputs.hidden_states,)
                    )

            # sample
            probs = torch.nn.functional.softmax(next_token_scores, dim=-1)
            next_tokens = torch.multinomial(probs, num_samples=1).squeeze(1)

            # finished sentences should have their next token be a padding token
            if eos_token_id is not None:
                if pad_token_id is None:
                    raise ValueError("If `eos_token_id` is defined, make sure that `pad_token_id` is defined.")
                next_tokens = next_tokens * unfinished_sequences + pad_token_id * (1 - unfinished_sequences)

            # update generated ids, model inputs, and length for next step
            if token_idx is not None:
                input_ids.index_copy_(
                    1, token_idx, next_tokens.unsqueeze(-1) if next_tokens.dim() == 1 else next_tokens
                )
            else:
                input_ids = torch.cat([input_ids, next_tokens[:, None]], dim=-1)
            model_kwargs = self._update_model_kwargs_for_generation(
                outputs, model_kwargs, is_encoder_decoder=self.config.is_encoder_decoder
            )

            # if eos_token was found in one sentence, set sentence to finished
            if eos_token_id_tensor is not None:
                unfinished_sequences = unfinished_sequences.mul(
                    next_tokens.tile(eos_token_id_tensor.shape[0], 1).ne(eos_token_id_tensor.unsqueeze(1)).prod(dim=0)
                )

            # if lazy_mode and not hpu_graphs:
            #     self.htcore_generation.mark_step()

            # stop if we exceed the maximum length, or when each sentence is finished (eager mode only)
            if stopping_criteria(input_ids, scores) or (unfinished_sequences.max() == 0 and not lazy_mode):
                if not synced_gpus:
                    break
                else:
                    this_peer_finished = True

        if return_dict_in_generate:
            if self.config.is_encoder_decoder:
                return SampleEncoderDecoderOutput(
                    sequences=input_ids,
                    scores=scores,
                    encoder_attentions=encoder_attentions,
                    encoder_hidden_states=encoder_hidden_states,
                    decoder_attentions=decoder_attentions,
                    cross_attentions=cross_attentions,
                    decoder_hidden_states=decoder_hidden_states,
                )
            else:
                return SampleDecoderOnlyOutput(
                    sequences=input_ids,
                    scores=scores,
                    attentions=decoder_attentions,
                    hidden_states=decoder_hidden_states,
                )
        else:
            return input_ids

    def beam_search(
        self,
        input_ids: torch.LongTensor,
        beam_scorer: BeamScorer,
        logits_processor: Optional[LogitsProcessorList] = None,
        stopping_criteria: Optional[StoppingCriteriaList] = None,
        max_length: Optional[int] = None,
        pad_token_id: Optional[int] = None,
        eos_token_id: Optional[Union[int, List[int]]] = None,
        output_attentions: Optional[bool] = None,
        output_hidden_states: Optional[bool] = None,
        output_scores: Optional[bool] = None,
        return_dict_in_generate: Optional[bool] = None,
        synced_gpus: Optional[bool] = False,
        lazy_mode: Optional[bool] = False,
        **model_kwargs,
    ) -> Union[BeamSearchOutput, torch.LongTensor]:
        r"""
        Generates sequences of token ids for models with a language modeling head using **beam search decoding** and
        can be used for text-decoder, text-to-text, speech-to-text, and vision-to-text models.

        <Tip warning={true}>

        In most cases, you do not need to call [`~generation.GenerationMixin.beam_search`] directly. Use generate()
        instead. For an overview of generation strategies and code examples, check the [following
        guide](../generation_strategies).

        </Tip>

        Parameters:
            input_ids (`torch.LongTensor` of shape `(batch_size, sequence_length)`):
                The sequence used as a prompt for the generation.
            beam_scorer (`BeamScorer`):
                An derived instance of [`BeamScorer`] that defines how beam hypotheses are constructed, stored and
                sorted during generation. For more information, the documentation of [`BeamScorer`] should be read.
            logits_processor (`LogitsProcessorList`, *optional*):
                An instance of [`LogitsProcessorList`]. List of instances of class derived from [`LogitsProcessor`]
                used to modify the prediction scores of the language modeling head applied at each generation step.
            stopping_criteria (`StoppingCriteriaList`, *optional*):
                An instance of [`StoppingCriteriaList`]. List of instances of class derived from [`StoppingCriteria`]
                used to tell if the generation loop should stop.
            max_length (`int`, *optional*, defaults to 20):
                **DEPRECATED**. Use `logits_processor` or `stopping_criteria` directly to cap the number of generated
                tokens. The maximum length of the sequence to be generated.
            pad_token_id (`int`, *optional*):
                The id of the *padding* token.
            eos_token_id (`Union[int, List[int]]`, *optional*):
                The id of the *end-of-sequence* token. Optionally, use a list to set multiple *end-of-sequence* tokens.
            output_attentions (`bool`, *optional*, defaults to `False`):
                Whether or not to return the attentions tensors of all attention layers. See `attentions` under
                returned tensors for more details.
            output_hidden_states (`bool`, *optional*, defaults to `False`):
                Whether or not to return the hidden states of all layers. See `hidden_states` under returned tensors
                for more details.
            output_scores (`bool`, *optional*, defaults to `False`):
                Whether or not to return the prediction scores. See `scores` under returned tensors for more details.
            return_dict_in_generate (`bool`, *optional*, defaults to `False`):
                Whether or not to return a [`transformers.generationutils.ModelOutput`] instead of a plain tuple.
            synced_gpus (`bool`, *optional*, defaults to `False`):
                Whether to continue running the while loop until max_length (needed for ZeRO stage 3)
            lazy_mode (`bool`, *optional*, defaults to `False`):
                Whether the run is executed in lazy mode or not (i.e. eager mode).
            model_kwargs:
                Additional model specific kwargs will be forwarded to the `forward` function of the model. If model is
                an encoder-decoder model the kwargs should include `encoder_outputs`.

        Return:
            [`transformers.generation.utils.BeamSearchDecoderOnlyOutput`], [`transformers.generation.BeamSearchEncoderDecoderOutput`] or
            `torch.LongTensor`: A `torch.LongTensor` containing the generated tokens (default behaviour) or a
            [`transformers.generation.BeamSearchDecoderOnlyOutput`] if `model.config.is_encoder_decoder=False` and
            `return_dict_in_generate=True` or a [`transformers.generation.BeamSearchEncoderDecoderOutput`] if
            `model.config.is_encoder_decoder=True`.

        Examples:

        ```python
        >>> from transformers import (
        ...     AutoTokenizer,
        ...     AutoModelForSeq2SeqLM,
        ...     LogitsProcessorList,
        ...     MinLengthLogitsProcessor,
        ...     BeamSearchScorer,
        ... )
        >>> import torch

        >>> tokenizer = AutoTokenizer.from_pretrained("t5-base")
        >>> model = AutoModelForSeq2SeqLM.from_pretrained("t5-base")

        >>> encoder_input_str = "translate English to German: How old are you?"
        >>> encoder_input_ids = tokenizer(encoder_input_str, return_tensors="pt").input_ids

        >>> # lets run beam search using 3 beams
        >>> num_beams = 3
        >>> # define decoder start token ids
        >>> input_ids = torch.ones((num_beams, 1), device=model.device, dtype=torch.long)
        >>> input_ids = input_ids * model.config.decoder_start_token_id

        >>> # add encoder_outputs to model keyword arguments
        >>> model_kwargs = {
        ...     "encoder_outputs": model.get_encoder()(
        ...         encoder_input_ids.repeat_interleave(num_beams, dim=0), return_dict=True
        ...     )
        ... }

        >>> # instantiate beam scorer
        >>> beam_scorer = BeamSearchScorer(
        ...     batch_size=1,
        ...     num_beams=num_beams,
        ...     device=model.device,
        ... )

        >>> # instantiate logits processors
        >>> logits_processor = LogitsProcessorList(
        ...     [
        ...         MinLengthLogitsProcessor(5, eos_token_id=model.config.eos_token_id),
        ...     ]
        ... )

        >>> outputs = model.beam_search(input_ids, beam_scorer, logits_processor=logits_processor, **model_kwargs)

        >>> tokenizer.batch_decode(outputs, skip_special_tokens=True)
        ['Wie alt bist du?']
        ```"""
        # init values
        logits_processor = logits_processor if logits_processor is not None else LogitsProcessorList()
        stopping_criteria = stopping_criteria if stopping_criteria is not None else StoppingCriteriaList()
        if max_length is not None:
            warnings.warn(
                (
                    "`max_length` is deprecated in this function, use"
                    " `stopping_criteria=StoppingCriteriaList(MaxLengthCriteria(max_length=max_length))` instead."
                ),
                UserWarning,
            )
            stopping_criteria = validate_stopping_criteria(stopping_criteria, max_length)
        if len(stopping_criteria) == 0:
            warnings.warn("You don't have defined any stopping_criteria, this will likely loop forever", UserWarning)
        pad_token_id = pad_token_id if pad_token_id is not None else self.generation_config.pad_token_id
        eos_token_id = eos_token_id if eos_token_id is not None else self.generation_config.eos_token_id
        if isinstance(eos_token_id, int):
            eos_token_id = [eos_token_id]
        output_scores = output_scores if output_scores is not None else self.generation_config.output_scores
        output_attentions = (
            output_attentions if output_attentions is not None else self.generation_config.output_attentions
        )
        output_hidden_states = (
            output_hidden_states if output_hidden_states is not None else self.generation_config.output_hidden_states
        )
        return_dict_in_generate = (
            return_dict_in_generate
            if return_dict_in_generate is not None
            else self.generation_config.return_dict_in_generate
        )

        batch_size = len(beam_scorer._beam_hyps)
        num_beams = beam_scorer.num_beams

        batch_beam_size, cur_len = input_ids.shape

        if num_beams * batch_size != batch_beam_size:
            raise ValueError(
                f"Batch dimension of `input_ids` should be {num_beams * batch_size}, but is {batch_beam_size}."
            )

        # init attention / hidden states / scores tuples
        scores = () if (return_dict_in_generate and output_scores) else None
        beam_indices = (
            tuple(() for _ in range(batch_beam_size)) if (return_dict_in_generate and output_scores) else None
        )
        decoder_attentions = () if (return_dict_in_generate and output_attentions) else None
        cross_attentions = () if (return_dict_in_generate and output_attentions) else None
        decoder_hidden_states = () if (return_dict_in_generate and output_hidden_states) else None

        # if model is an encoder-decoder, retrieve encoder attention weights and hidden states
        if return_dict_in_generate and self.config.is_encoder_decoder:
            encoder_attentions = model_kwargs["encoder_outputs"].get("attentions") if output_attentions else None
            encoder_hidden_states = (
                model_kwargs["encoder_outputs"].get("hidden_states") if output_hidden_states else None
            )

        # initialise score of first beam with 0 and the rest with -1e9. This makes sure that only tokens
        # of the first beam are considered to avoid sampling the exact same tokens across all beams.
        beam_scores = torch.zeros((batch_size, num_beams), dtype=torch.float, device=input_ids.device)
        beam_scores[:, 1:] = -1e9
        beam_scores = beam_scores.view((batch_size * num_beams,))

        this_peer_finished = False  # used by synced_gpus only
        while True:
            if synced_gpus:
                # Under synced_gpus the `forward` call must continue until all gpus complete their sequence.
                # The following logic allows an early break if all peers finished generating their sequence
                this_peer_finished_flag = torch.tensor(0.0 if this_peer_finished else 1.0).to(input_ids.device)
                # send 0.0 if we finished, 1.0 otherwise
                dist.all_reduce(this_peer_finished_flag, op=dist.ReduceOp.SUM)
                # did all peers finish? the reduced sum will be 0.0 then
                if this_peer_finished_flag.item() == 0.0:
                    break

            model_inputs = self.prepare_inputs_for_generation(input_ids, **model_kwargs)

            outputs = self(
                **model_inputs,
                return_dict=True,
                output_attentions=output_attentions,
                output_hidden_states=output_hidden_states,
            )

            if synced_gpus and this_peer_finished:
                cur_len = cur_len + 1
                continue  # don't waste resources running the code we don't need

            next_token_logits = outputs.logits[:, -1, :]
            # hack: adjust tokens for Marian. For Marian we have to make sure that the `pad_token_id`
            # cannot be generated both before and after the `torch.nn.functional.log_softmax` operation.
            next_token_logits = self.adjust_logits_during_generation(next_token_logits, cur_len=cur_len)
            next_token_scores = torch.nn.functional.log_softmax(
                next_token_logits, dim=-1
            )  # (batch_size * num_beams, vocab_size)

            next_token_scores_processed = logits_processor(input_ids, next_token_scores)
            next_token_scores = next_token_scores_processed + beam_scores[:, None].expand_as(next_token_scores)

            # Store scores, attentions and hidden_states when required
            if return_dict_in_generate:
                if output_scores:
                    scores += (next_token_scores_processed,)
                if output_attentions:
                    decoder_attentions += (
                        (outputs.decoder_attentions,) if self.config.is_encoder_decoder else (outputs.attentions,)
                    )
                    if self.config.is_encoder_decoder:
                        cross_attentions += (outputs.cross_attentions,)

                if output_hidden_states:
                    decoder_hidden_states += (
                        (outputs.decoder_hidden_states,)
                        if self.config.is_encoder_decoder
                        else (outputs.hidden_states,)
                    )

            # reshape for beam search
            vocab_size = next_token_scores.shape[-1]
            next_token_scores = next_token_scores.view(batch_size, num_beams * vocab_size)

            # Sample 2 next tokens for each beam (so we have some spare tokens and match output of beam search)
            next_token_scores, next_tokens = torch.topk(
                next_token_scores, 2 * num_beams, dim=1, largest=True, sorted=True
            )

            next_indices = torch_int_div(next_tokens, vocab_size)
            next_tokens = next_tokens % vocab_size

            # stateless
            beam_outputs = beam_scorer.process(
                input_ids,
                next_token_scores,
                next_tokens,
                next_indices,
                pad_token_id=pad_token_id,
                eos_token_id=eos_token_id,
                beam_indices=beam_indices,
            )

            beam_scores = beam_outputs["next_beam_scores"]
            beam_next_tokens = beam_outputs["next_beam_tokens"]
            beam_idx = beam_outputs["next_beam_indices"]

            input_ids = torch.cat([input_ids[beam_idx, :], beam_next_tokens.unsqueeze(-1)], dim=-1)

            model_kwargs = self._update_model_kwargs_for_generation(
                outputs, model_kwargs, is_encoder_decoder=self.config.is_encoder_decoder
            )
            if model_kwargs["past_key_values"] is not None:
                model_kwargs["past_key_values"] = self._reorder_cache(model_kwargs["past_key_values"], beam_idx)

            if return_dict_in_generate and output_scores:
                beam_indices = tuple((beam_indices[beam_idx[i]] + (beam_idx[i],) for i in range(len(beam_indices))))

            # increase cur_len
            cur_len = cur_len + 1

            # if lazy_mode and not hpu_graphs:
            #     self.htcore_generation.mark_step()

            if stopping_criteria(input_ids, scores) or (beam_scorer.is_done and not lazy_mode):
                if not synced_gpus:
                    break
                else:
                    this_peer_finished = True

        sequence_outputs = beam_scorer.finalize(
            input_ids,
            beam_scores,
            next_tokens,
            next_indices,
            pad_token_id=pad_token_id,
            eos_token_id=eos_token_id,
            max_length=stopping_criteria.max_length,
            beam_indices=beam_indices,
        )

        if return_dict_in_generate:
            if not output_scores:
                sequence_outputs["sequence_scores"] = None

            if self.config.is_encoder_decoder:
                return BeamSearchEncoderDecoderOutput(
                    sequences=sequence_outputs["sequences"],
                    sequences_scores=sequence_outputs["sequence_scores"],
                    scores=scores,
                    beam_indices=sequence_outputs["beam_indices"],
                    encoder_attentions=encoder_attentions,
                    encoder_hidden_states=encoder_hidden_states,
                    decoder_attentions=decoder_attentions,
                    cross_attentions=cross_attentions,
                    decoder_hidden_states=decoder_hidden_states,
                )
            else:
                return BeamSearchDecoderOnlyOutput(
                    sequences=sequence_outputs["sequences"],
                    sequences_scores=sequence_outputs["sequence_scores"],
                    scores=scores,
                    beam_indices=sequence_outputs["beam_indices"],
                    attentions=decoder_attentions,
                    hidden_states=decoder_hidden_states,
                )
        else:
            return sequence_outputs["sequences"]

    def beam_sample(
        self,
        input_ids: torch.LongTensor,
        beam_scorer: BeamScorer,
        logits_processor: Optional[LogitsProcessorList] = None,
        stopping_criteria: Optional[StoppingCriteriaList] = None,
        logits_warper: Optional[LogitsProcessorList] = None,
        max_length: Optional[int] = None,
        pad_token_id: Optional[int] = None,
        eos_token_id: Optional[Union[int, List[int]]] = None,
        output_attentions: Optional[bool] = None,
        output_hidden_states: Optional[bool] = None,
        output_scores: Optional[bool] = None,
        return_dict_in_generate: Optional[bool] = None,
        synced_gpus: Optional[bool] = False,
        lazy_mode: Optional[bool] = False,
        **model_kwargs,
    ) -> Union[BeamSampleOutput, torch.LongTensor]:
        r"""
        Generates sequences of token ids for models with a language modeling head using **beam search multinomial
        sampling** and can be used for text-decoder, text-to-text, speech-to-text, and vision-to-text models.

        <Tip warning={true}>

        In most cases, you do not need to call [`~generation.GenerationMixin.beam_sample`] directly. Use generate()
        instead. For an overview of generation strategies and code examples, check the [following
        guide](../generation_strategies).

        </Tip>

        Parameters:
            input_ids (`torch.LongTensor` of shape `(batch_size, sequence_length)`):
                The sequence used as a prompt for the generation.
            beam_scorer (`BeamScorer`):
                A derived instance of [`BeamScorer`] that defines how beam hypotheses are constructed, stored and
                sorted during generation. For more information, the documentation of [`BeamScorer`] should be read.
            logits_processor (`LogitsProcessorList`, *optional*):
                An instance of [`LogitsProcessorList`]. List of instances of class derived from [`LogitsProcessor`]
                used to modify the prediction scores of the language modeling head applied at each generation step.
            stopping_criteria (`StoppingCriteriaList`, *optional*):
                An instance of [`StoppingCriteriaList`]. List of instances of class derived from [`StoppingCriteria`]
                used to tell if the generation loop should stop.
            logits_warper (`LogitsProcessorList`, *optional*):
                An instance of [`LogitsProcessorList`]. List of instances of class derived from [`LogitsWarper`] used
                to warp the prediction score distribution of the language modeling head applied before multinomial
                sampling at each generation step.
            max_length (`int`, *optional*, defaults to 20):
                **DEPRECATED**. Use `logits_processor` or `stopping_criteria` directly to cap the number of generated
                tokens. The maximum length of the sequence to be generated.
            pad_token_id (`int`, *optional*):
                The id of the *padding* token.
            eos_token_id (`Union[int, List[int]]`, *optional*):
                The id of the *end-of-sequence* token. Optionally, use a list to set multiple *end-of-sequence* tokens.
            output_attentions (`bool`, *optional*, defaults to `False`):
                Whether or not to return the attentions tensors of all attention layers. See `attentions` under
                returned tensors for more details.
            output_hidden_states (`bool`, *optional*, defaults to `False`):
                Whether or not to return the hidden states of all layers. See `hidden_states` under returned tensors
                for more details.
            output_scores (`bool`, *optional*, defaults to `False`):
                Whether or not to return the prediction scores. See `scores` under returned tensors for more details.
            return_dict_in_generate (`bool`, *optional*, defaults to `False`):
                Whether or not to return a [`transformers.generationutils.ModelOutput`] instead of a plain tuple.
            synced_gpus (`bool`, *optional*, defaults to `False`):
                Whether to continue running the while loop until max_length (needed for ZeRO stage 3)
            lazy_mode (`bool`, *optional*, defaults to `False`):
                Whether the run is executed in lazy mode or not (i.e. eager mode).
            model_kwargs:
                Additional model specific kwargs will be forwarded to the `forward` function of the model. If model is
                an encoder-decoder model the kwargs should include `encoder_outputs`.

        Return:
            [`transformers.generation.BeamSampleDecoderOnlyOutput`], [`transformers.generation.BeamSampleEncoderDecoderOutput`] or
            `torch.LongTensor`: A `torch.LongTensor` containing the generated tokens (default behaviour) or a
            [`transformers.generation.BeamSampleDecoderOnlyOutput`] if `model.config.is_encoder_decoder=False` and
            `return_dict_in_generate=True` or a [`transformers.generation.BeamSampleEncoderDecoderOutput`] if
            `model.config.is_encoder_decoder=True`.

        Examples:

        ```python
        >>> from transformers import (
        ...     AutoTokenizer,
        ...     AutoModelForSeq2SeqLM,
        ...     LogitsProcessorList,
        ...     MinLengthLogitsProcessor,
        ...     TopKLogitsWarper,
        ...     TemperatureLogitsWarper,
        ...     BeamSearchScorer,
        ... )
        >>> import torch

        >>> tokenizer = AutoTokenizer.from_pretrained("t5-base")
        >>> model = AutoModelForSeq2SeqLM.from_pretrained("t5-base")

        >>> encoder_input_str = "translate English to German: How old are you?"
        >>> encoder_input_ids = tokenizer(encoder_input_str, return_tensors="pt").input_ids

        >>> # lets run beam search using 3 beams
        >>> num_beams = 3
        >>> # define decoder start token ids
        >>> input_ids = torch.ones((num_beams, 1), device=model.device, dtype=torch.long)
        >>> input_ids = input_ids * model.config.decoder_start_token_id

        >>> # add encoder_outputs to model keyword arguments
        >>> model_kwargs = {
        ...     "encoder_outputs": model.get_encoder()(
        ...         encoder_input_ids.repeat_interleave(num_beams, dim=0), return_dict=True
        ...     )
        ... }

        >>> # instantiate beam scorer
        >>> beam_scorer = BeamSearchScorer(
        ...     batch_size=1,
        ...     max_length=model.config.max_length,
        ...     num_beams=num_beams,
        ...     device=model.device,
        ... )

        >>> # instantiate logits processors
        >>> logits_processor = LogitsProcessorList(
        ...     [MinLengthLogitsProcessor(5, eos_token_id=model.config.eos_token_id)]
        ... )
        >>> # instantiate logits processors
        >>> logits_warper = LogitsProcessorList(
        ...     [
        ...         TopKLogitsWarper(50),
        ...         TemperatureLogitsWarper(0.7),
        ...     ]
        ... )

        >>> outputs = model.beam_sample(
        ...     input_ids, beam_scorer, logits_processor=logits_processor, logits_warper=logits_warper, **model_kwargs
        ... )

        >>> tokenizer.batch_decode(outputs, skip_special_tokens=True)
        ['Wie alt bist du?']
        ```"""

        raise NotImplementedError("Beam search sampling is not supported by optimum-habana yet.")

    def group_beam_search(
        self,
        input_ids: torch.LongTensor,
        beam_scorer: BeamScorer,
        logits_processor: Optional[LogitsProcessorList] = None,
        stopping_criteria: Optional[StoppingCriteriaList] = None,
        max_length: Optional[int] = None,
        pad_token_id: Optional[int] = None,
        eos_token_id: Optional[Union[int, List[int]]] = None,
        output_attentions: Optional[bool] = None,
        output_hidden_states: Optional[bool] = None,
        output_scores: Optional[bool] = None,
        return_dict_in_generate: Optional[bool] = None,
        synced_gpus: Optional[bool] = False,
        lazy_mode: Optional[bool] = False,
        hpuy_graphs: Optional[bool] = False,
        **model_kwargs,
    ):
        r"""
        Generates sequences of token ids for models with a language modeling head using **diverse beam search
        decoding** and can be used for text-decoder, text-to-text, speech-to-text, and vision-to-text models.

        <Tip warning={true}>

        In most cases, you do not need to call [`~generation.GenerationMixin.group_beam_search`] directly. Use
        generate() instead. For an overview of generation strategies and code examples, check the [following
        guide](../generation_strategies).

        </Tip>

        Parameters:
            input_ids (`torch.LongTensor` of shape `(batch_size, sequence_length)`):
                The sequence used as a prompt for the generation.
            beam_scorer (`BeamScorer`):
                An derived instance of [`BeamScorer`] that defines how beam hypotheses are constructed, stored and
                sorted during generation. For more information, the documentation of [`BeamScorer`] should be read.
            logits_processor (`LogitsProcessorList`, *optional*):
                An instance of [`LogitsProcessorList`]. List of instances of class derived from [`LogitsProcessor`]
                used to modify the prediction scores of the language modeling head applied at each generation step.
            stopping_criteria (`StoppingCriteriaList`, *optional*):
                An instance of [`StoppingCriteriaList`]. List of instances of class derived from [`StoppingCriteria`]
                used to tell if the generation loop should stop.
            max_length (`int`, *optional*, defaults to 20):
                **DEPRECATED**. Use `logits_processor` or `stopping_criteria` directly to cap the number of generated
                tokens. The maximum length of the sequence to be generated.
            pad_token_id (`int`, *optional*):
                The id of the *padding* token.
            eos_token_id (`Union[int, List[int]]`, *optional*):
                The id of the *end-of-sequence* token. Optionally, use a list to set multiple *end-of-sequence* tokens.
            output_attentions (`bool`, *optional*, defaults to `False`):
                Whether or not to return the attentions tensors of all attention layers. See `attentions` under
                returned tensors for more details.
            output_hidden_states (`bool`, *optional*, defaults to `False`):
                Whether or not to return the hidden states of all layers. See `hidden_states` under returned tensors
                for more details.
            output_scores (`bool`, *optional*, defaults to `False`):
                Whether or not to return the prediction scores. See `scores` under returned tensors for more details.
            return_dict_in_generate (`bool`, *optional*, defaults to `False`):
                Whether or not to return a [`transformers.generationutils.ModelOutput`] instead of a plain tuple.
            synced_gpus (`bool`, *optional*, defaults to `False`):
                Whether to continue running the while loop until max_length (needed for ZeRO stage 3)
            lazy_mode (`bool`, *optional*, defaults to `False`):
                Whether the run is executed in lazy mode or not (i.e. eager mode).
            model_kwargs:
                Additional model specific kwargs that will be forwarded to the `forward` function of the model. If
                model is an encoder-decoder model the kwargs should include `encoder_outputs`.

        Return:
            [`transformers.generation.BeamSearchDecoderOnlyOutput`], [`transformers.generation.BeamSearchEncoderDecoderOutput`] or
            `torch.LongTensor`: A `torch.LongTensor` containing the generated tokens (default behaviour) or a
            [`transformers.generation.BeamSearchDecoderOnlyOutput`] if [`transformers.generation.BeamSearchDecoderOnlyOutput`] if
            `model.config.is_encoder_decoder=False` and `return_dict_in_generate=True` or a
            [`transformers.generation.BeamSearchEncoderDecoderOutput`] if `model.config.is_encoder_decoder=True`.

        Examples:

        ```python
        >>> from transformers import (
        ...     AutoTokenizer,
        ...     AutoModelForSeq2SeqLM,
        ...     LogitsProcessorList,
        ...     MinLengthLogitsProcessor,
        ...     HammingDiversityLogitsProcessor,
        ...     BeamSearchScorer,
        ... )
        >>> import torch

        >>> tokenizer = AutoTokenizer.from_pretrained("t5-base")
        >>> model = AutoModelForSeq2SeqLM.from_pretrained("t5-base")

        >>> encoder_input_str = "translate English to German: How old are you?"
        >>> encoder_input_ids = tokenizer(encoder_input_str, return_tensors="pt").input_ids

        >>> # lets run diverse beam search using 6 beams
        >>> num_beams = 6
        >>> # define decoder start token ids
        >>> input_ids = torch.ones((num_beams, 1), device=model.device, dtype=torch.long)
        >>> input_ids = input_ids * model.config.decoder_start_token_id

        >>> # add encoder_outputs to model keyword arguments
        >>> model_kwargs = {
        ...     "encoder_outputs": model.get_encoder()(
        ...         encoder_input_ids.repeat_interleave(num_beams, dim=0), return_dict=True
        ...     )
        ... }

        >>> # instantiate beam scorer
        >>> beam_scorer = BeamSearchScorer(
        ...     batch_size=1,
        ...     max_length=model.config.max_length,
        ...     num_beams=num_beams,
        ...     device=model.device,
        ...     num_beam_groups=3,
        ... )

        >>> # instantiate logits processors
        >>> logits_processor = LogitsProcessorList(
        ...     [
        ...         HammingDiversityLogitsProcessor(5.5, num_beams=6, num_beam_groups=3),
        ...         MinLengthLogitsProcessor(5, eos_token_id=model.config.eos_token_id),
        ...     ]
        ... )

        >>> outputs = model.group_beam_search(
        ...     input_ids, beam_scorer, logits_processor=logits_processor, **model_kwargs
        ... )

        >>> tokenizer.batch_decode(outputs, skip_special_tokens=True)
        ['Wie alt bist du?']
        ```"""

        raise NotImplementedError("Group beam search is not supported by optimum-habana yet.")

    def constrained_beam_search(
        self,
        input_ids: torch.LongTensor,
        constrained_beam_scorer: ConstrainedBeamSearchScorer,
        logits_processor: Optional[LogitsProcessorList] = None,
        stopping_criteria: Optional[StoppingCriteriaList] = None,
        max_length: Optional[int] = None,
        pad_token_id: Optional[int] = None,
        eos_token_id: Optional[Union[int, List[int]]] = None,
        output_attentions: Optional[bool] = None,
        output_hidden_states: Optional[bool] = None,
        output_scores: Optional[bool] = None,
        return_dict_in_generate: Optional[bool] = None,
        synced_gpus: Optional[bool] = None,
        lazy_mode: Optional[bool] = False,
        **model_kwargs,
    ) -> Union[BeamSearchOutput, torch.LongTensor]:
        r"""
        Generates sequences of token ids for models with a language modeling head using **constrained beam search
        decoding** and can be used for text-decoder, text-to-text, speech-to-text, and vision-to-text models.

        <Tip warning={true}>

        In most cases, you do not need to call [`~generation.GenerationMixin.constrained_beam_search`] directly. Use
        generate() instead. For an overview of generation strategies and code examples, check the [following
        guide](../generation_strategies).

        </Tip>

        Parameters:
            input_ids (`torch.LongTensor` of shape `(batch_size, sequence_length)`):
                The sequence used as a prompt for the generation.
            constrained_beam_scorer (`ConstrainedBeamSearchScorer`):
                A derived instance of [`BeamScorer`] that defines how beam hypotheses are constructed, stored and
                sorted during generation, while satisfying a list of positive constraints. For more information, the
                documentation of [`ConstrainedBeamSearchScorer`] should be read.
            logits_processor (`LogitsProcessorList`, *optional*):
                An instance of [`LogitsProcessorList`]. List of instances of class derived from [`LogitsProcessor`]
                used to modify the prediction scores of the language modeling head applied at each generation step.
            stopping_criteria (`StoppingCriteriaList`, *optional*):
                An instance of [`StoppingCriteriaList`]. List of instances of class derived from [`StoppingCriteria`]
                used to tell if the generation loop should stop.
            logits_warper (`LogitsProcessorList`, *optional*):
                An instance of [`LogitsProcessorList`]. List of instances of class derived from [`LogitsWarper`] used
                to warp the prediction score distribution of the language modeling head applied before multinomial
                sampling at each generation step.
            max_length (`int`, *optional*, defaults to 20):
                **DEPRECATED**. Use `logits_processor` or `stopping_criteria` directly to cap the number of generated
                tokens. The maximum length of the sequence to be generated.
            pad_token_id (`int`, *optional*):
                The id of the *padding* token.
            eos_token_id (`Union[int, List[int]]`, *optional*):
                The id of the *end-of-sequence* token. Optionally, use a list to set multiple *end-of-sequence* tokens.
            output_attentions (`bool`, *optional*, defaults to `False`):
                Whether or not to return the attentions tensors of all attention layers. See `attentions` under
                returned tensors for more details.
            output_hidden_states (`bool`, *optional*, defaults to `False`):
                Whether or not to return the hidden states of all layers. See `hidden_states` under returned tensors
                for more details.
            output_scores (`bool`, *optional*, defaults to `False`):
                Whether or not to return the prediction scores. See `scores` under returned tensors for more details.
            return_dict_in_generate (`bool`, *optional*, defaults to `False`):
                Whether or not to return a [`transformers.generationutils.ModelOutput`] instead of a plain tuple.
            synced_gpus (`bool`, *optional*, defaults to `False`):
                Whether to continue running the while loop until max_length (needed for ZeRO stage 3)
            lazy_mode (`bool`, *optional*, defaults to `False`):
                Whether the run is executed in lazy mode or not (i.e. eager mode).
            model_kwargs:
                Additional model specific kwargs will be forwarded to the `forward` function of the model. If model is
                an encoder-decoder model the kwargs should include `encoder_outputs`.

        Return:
            [`transformers.generation.utils.BeamSearchDecoderOnlyOutput`], [`transformers.generation.BeamSearchEncoderDecoderOutput`] or
            `torch.LongTensor`: A `torch.LongTensor` containing the generated tokens (default behaviour) or a
            [`transformers.generation.BeamSearchDecoderOnlyOutput`] if `model.config.is_encoder_decoder=False` and
            `return_dict_in_generate=True` or a [`transformers.generation.BeamSearchEncoderDecoderOutput`] if
            `model.config.is_encoder_decoder=True`.

        Examples:

        ```python
        >>> from transformers import (
        ...     AutoTokenizer,
        ...     AutoModelForSeq2SeqLM,
        ...     LogitsProcessorList,
        ...     MinLengthLogitsProcessor,
        ...     ConstrainedBeamSearchScorer,
        ...     PhrasalConstraint,
        ... )
        >>> import torch

        >>> tokenizer = AutoTokenizer.from_pretrained("t5-base")
        >>> model = AutoModelForSeq2SeqLM.from_pretrained("t5-base")

        >>> encoder_input_str = "translate English to German: How old are you?"
        >>> encoder_input_ids = tokenizer(encoder_input_str, return_tensors="pt").input_ids

        >>> # lets run beam search using 3 beams
        >>> num_beams = 3
        >>> # define decoder start token ids
        >>> input_ids = torch.ones((num_beams, 1), device=model.device, dtype=torch.long)
        >>> input_ids = input_ids * model.config.decoder_start_token_id

        >>> # add encoder_outputs to model keyword arguments
        >>> model_kwargs = {
        ...     "encoder_outputs": model.get_encoder()(
        ...         encoder_input_ids.repeat_interleave(num_beams, dim=0), return_dict=True
        ...     )
        ... }

        >>> constraint_str = "Sie"
        >>> constraint_token_ids = tokenizer.encode(constraint_str)[:-1]  # slice to remove eos token
        >>> constraints = [PhrasalConstraint(token_ids=constraint_token_ids)]

        >>> # instantiate beam scorer
        >>> beam_scorer = ConstrainedBeamSearchScorer(
        ...     batch_size=1, num_beams=num_beams, device=model.device, constraints=constraints
        ... )

        >>> # instantiate logits processors
        >>> logits_processor = LogitsProcessorList(
        ...     [
        ...         MinLengthLogitsProcessor(5, eos_token_id=model.config.eos_token_id),
        ...     ]
        ... )

        >>> outputs = model.constrained_beam_search(
        ...     input_ids, beam_scorer, constraints=constraints, logits_processor=logits_processor, **model_kwargs
        ... )

        >>> tokenizer.batch_decode(outputs, skip_special_tokens=True)
        ['Wie alt sind Sie?']
        ```"""

        raise NotImplementedError("Constrained beam search is not supported by optimum-habana yet.")<|MERGE_RESOLUTION|>--- conflicted
+++ resolved
@@ -1062,15 +1062,10 @@
             )
 
             # if eos_token was found in one sentence, set sentence to finished
-<<<<<<< HEAD
-            if not ignore_eos and eos_token_id is not None:
-                unfinished_sequences = unfinished_sequences.mul((sum(next_tokens != i for i in eos_token_id)).long())
-=======
-            if eos_token_id_tensor is not None:
+            if not ignore_eos and eos_token_id_tensor is not None:
                 unfinished_sequences = unfinished_sequences.mul(
                     next_tokens.tile(eos_token_id_tensor.shape[0], 1).ne(eos_token_id_tensor.unsqueeze(1)).prod(dim=0)
                 )
->>>>>>> 6e2c1bba
 
             # stop if we exceed the maximum length, or when each sentence is finished (eager mode only)
             if (not ignore_eos and unfinished_sequences.max() == 0) or stopping_criteria(input_ids, scores):
