# flake8: noqa
# There's no way to ignore "F401 '...' imported but unused" warnings in this
# module, but to preserve other warnings. So, don't check this module at all.

#  Copyright 2022 The HuggingFace Team. All rights reserved.
#
#  Licensed under the Apache License, Version 2.0 (the "License");
#  you may not use this file except in compliance with the License.
#  You may obtain a copy of the License at
#
#      http://www.apache.org/licenses/LICENSE-2.0
#
#  Unless required by applicable law or agreed to in writing, software
#  distributed under the License is distributed on an "AS IS" BASIS,
#  WITHOUT WARRANTIES OR CONDITIONS OF ANY KIND, either express or implied.
#  See the License for the specific language governing permissions and
#  limitations under the License.

<<<<<<< HEAD
from .gaudi_configuration import GaudiConfig
from .models.bloom import GaudiBloomForCausalLM
from .models.gpt2 import GaudiGPT2LMHeadModel
from .models.t5 import GaudiT5ForConditionalGeneration
from .trainer import GaudiTrainer
from .trainer_seq2seq import GaudiSeq2SeqTrainer
from .training_args import GaudiTrainingArguments
from .training_args_seq2seq import GaudiSeq2SeqTrainingArguments
=======
from .transformers import (
    GaudiConfig,
    GaudiSeq2SeqTrainer,
    GaudiSeq2SeqTrainingArguments,
    GaudiTrainer,
    GaudiTrainingArguments,
)
from .version import __version__
>>>>>>> 968441d6
<|MERGE_RESOLUTION|>--- conflicted
+++ resolved
@@ -16,16 +16,6 @@
 #  See the License for the specific language governing permissions and
 #  limitations under the License.
 
-<<<<<<< HEAD
-from .gaudi_configuration import GaudiConfig
-from .models.bloom import GaudiBloomForCausalLM
-from .models.gpt2 import GaudiGPT2LMHeadModel
-from .models.t5 import GaudiT5ForConditionalGeneration
-from .trainer import GaudiTrainer
-from .trainer_seq2seq import GaudiSeq2SeqTrainer
-from .training_args import GaudiTrainingArguments
-from .training_args_seq2seq import GaudiSeq2SeqTrainingArguments
-=======
 from .transformers import (
     GaudiConfig,
     GaudiSeq2SeqTrainer,
@@ -33,5 +23,4 @@
     GaudiTrainer,
     GaudiTrainingArguments,
 )
-from .version import __version__
->>>>>>> 968441d6
+from .version import __version__